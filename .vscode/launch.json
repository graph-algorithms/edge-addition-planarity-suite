--- conflicted
+++ resolved
@@ -1,11 +1,7 @@
 {
     "configurations": [
         {
-<<<<<<< HEAD
-            "name": "C/C++: gcc.exe build and debug active file (Windows)",
-=======
             "name": "C/C++: gcc.exe build and debug planarity project (Windows)",
->>>>>>> 4533119e
             "type": "cppdbg",
             "request": "launch",
             "program": "${workspaceFolder}\\c\\planarity.exe",
@@ -38,17 +34,10 @@
                     "ignoreFailures": true
                 }
             ],
-<<<<<<< HEAD
-            "preLaunchTask": "C/C++: gcc.exe build active file (Windows)"
-        },
-        {
-            "name": "C/C++: gcc build and debug active file (Linux)",
-=======
             "preLaunchTask": "C/C++: gcc.exe build planarity project (Windows)"
         },
         {
             "name": "C/C++: gcc build and debug planarity project (Linux)",
->>>>>>> 4533119e
             "type": "cppdbg",
             "request": "launch",
             "program": "${workspaceFolder}/c/planarity",
@@ -81,11 +70,7 @@
                     "ignoreFailures": true
                 }
             ],
-<<<<<<< HEAD
-            "preLaunchTask": "C/C++: gcc build active file (Linux)"
-=======
             "preLaunchTask": "C/C++: gcc build planarity project (Linux)"
->>>>>>> 4533119e
         },
         {
             "name": "C/C++: cl.exe build and debug planarity project",
