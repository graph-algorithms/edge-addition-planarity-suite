/*
Copyright (c) 1997-2025, John M. Boyer
All rights reserved.
See the LICENSE.TXT file for licensing information.
*/

#include <stdlib.h>

#include "graphK33Search.private.h"
#include "graphK33Search.h"

extern int _SearchForMergeBlocker(graphP theGraph, K33SearchContext *context, int v, int *pMergeBlocker);
extern int _FindK33WithMergeBlocker(graphP theGraph, K33SearchContext *context, int v, int mergeBlocker);
extern int _SearchForK33InBicomp(graphP theGraph, K33SearchContext *context, int v, int R);

extern int _TestForK33GraphObstruction(graphP theGraph, int *degrees, int *imageVerts);
extern int _getImageVertices(graphP theGraph, int *degrees, int maxDegree,
                             int *imageVerts, int maxNumImageVerts);
extern int _TestSubgraph(graphP theSubgraph, graphP theGraph);

/* K33CERT: Imports for K_{3,3}-free embedding */

extern K33Search_EONodeP _K33Search_EONode_New(int theEOType, graphP theSubgraph, int theSubgraphOwner);
extern void _K33Search_EONode_Free(K33Search_EONodeP *pEONode);
extern int _K33Search_TestForEOTreeChildren(K33Search_EONodeP EOTreeNode);

extern int _K33Search_AssembleMainPlanarEmbedding(K33Search_EONodeP EOTreeRoot);
extern int _K33Search_ValidateEmbeddingObstructionTree(graphP theGraph, K33Search_EONodeP EOTreeRoot, graphP origGraph);

/* Forward declarations of local functions */

void _K33Search_ClearStructures(K33SearchContext *context);
int _K33Search_CreateStructures(K33SearchContext *context);
int _K33Search_InitStructures(K33SearchContext *context);

void _K33Search_InitEdgeRec(K33SearchContext *context, int e);
void _K33Search_InitVertexInfo(K33SearchContext *context, int v);

/* Forward declarations of overloading functions */

int _K33Search_EmbeddingInitialize(graphP theGraph);
void _CreateBackArcLists(graphP theGraph, K33SearchContext *context);
void _CreateSeparatedDFSChildLists(graphP theGraph, K33SearchContext *context);
void _K33Search_EmbedBackEdgeToDescendant(graphP theGraph, int RootSide, int RootVertex, int W, int WPrevLink);
int _K33Search_MergeBicomps(graphP theGraph, int v, int RootVertex, int W, int WPrevLink);
void _K33Search_MergeVertex(graphP theGraph, int W, int WPrevLink, int R);
int _K33Search_HandleBlockedBicomp(graphP theGraph, int v, int RootVertex, int R);
int _K33Search_EmbedPostprocess(graphP theGraph, int v, int edgeEmbeddingResult);
int _K33Search_CheckEmbeddingIntegrity(graphP theGraph, graphP origGraph);
int _K33Search_CheckObstructionIntegrity(graphP theGraph, graphP origGraph);

int _K33Search_InitGraph(graphP theGraph, int N);
void _K33Search_ReinitializeGraph(graphP theGraph);
int _K33Search_EnsureArcCapacity(graphP theGraph, int requiredArcCapacity);

/* Forward declarations of functions used by the extension system */

void *_K33Search_DupContext(void *pContext, void *theGraph);
void _K33Search_FreeContext(void *);

/****************************************************************************
 * K33SEARCH_ID - the variable used to hold the integer identifier for this
 * extension, enabling this feature's extension context to be distinguished
 * from other features' extension contexts that may be attached to a graph.
 ****************************************************************************/

int K33SEARCH_ID = 0;

/****************************************************************************
 gp_AttachK33Search()

 This function adjusts the graph data structure to attach the K3,3 search
 feature.
 ****************************************************************************/

int gp_AttachK33Search(graphP theGraph)
{
    K33SearchContext *context = NULL;

    // If the K3,3 search feature has already been attached to the graph,
    // then there is no need to attach it again
    gp_FindExtension(theGraph, K33SEARCH_ID, (void *)&context);
    if (context != NULL)
    {
        return OK;
    }

    // Allocate a new extension context
    context = (K33SearchContext *)malloc(sizeof(K33SearchContext));
    if (context == NULL)
    {
        return NOTOK;
    }

    // First, tell the context that it is not initialized
    context->initialized = 0;

    // Save a pointer to theGraph in the context
    context->theGraph = theGraph;

    // Put the overload functions into the context function table.
    // gp_AddExtension will overload the graph's functions with these, and
    // return the base function pointers in the context function table
    memset(&context->functions, 0, sizeof(graphFunctionTable));

    context->functions.fpEmbeddingInitialize = _K33Search_EmbeddingInitialize;
    context->functions.fpEmbedBackEdgeToDescendant = _K33Search_EmbedBackEdgeToDescendant;
    context->functions.fpMergeBicomps = _K33Search_MergeBicomps;
    context->functions.fpMergeVertex = _K33Search_MergeVertex;
    context->functions.fpHandleBlockedBicomp = _K33Search_HandleBlockedBicomp;
    context->functions.fpEmbedPostprocess = _K33Search_EmbedPostprocess;
    context->functions.fpCheckEmbeddingIntegrity = _K33Search_CheckEmbeddingIntegrity;
    context->functions.fpCheckObstructionIntegrity = _K33Search_CheckObstructionIntegrity;

    context->functions.fpInitGraph = _K33Search_InitGraph;
    context->functions.fpReinitializeGraph = _K33Search_ReinitializeGraph;
    context->functions.fpEnsureArcCapacity = _K33Search_EnsureArcCapacity;

    _K33Search_ClearStructures(context);

    // Store the K33 search context, including the data structure and the
    // function pointers, as an extension of the graph
    if (gp_AddExtension(theGraph, &K33SEARCH_ID, (void *)context,
                        _K33Search_DupContext, _K33Search_FreeContext,
                        &context->functions) != OK)
    {
        _K33Search_FreeContext(context);
        return NOTOK;
    }

    // Create the K33-specific structures if the size of the graph is known
    // Attach functions are always invoked after gp_New(), but if a graph
    // extension must be attached before gp_Read(), then the attachment
    // also happens before gp_InitGraph(), which means N==0.
    // However, sometimes a feature is attached after gp_InitGraph(), in
    // which case N > 0
    if (theGraph->N > 0)
    {
        if (_K33Search_CreateStructures(context) != OK ||
            _K33Search_InitStructures(context) != OK)
        {
            _K33Search_FreeContext(context);
            return NOTOK;
        }
    }

    return OK;
}

/********************************************************************
 gp_DetachK33Search()
 ********************************************************************/

int gp_DetachK33Search(graphP theGraph)
{
    return gp_RemoveExtension(theGraph, K33SEARCH_ID);
}

/********************************************************************
 _K33Search_ClearStructures()
 ********************************************************************/

void _K33Search_ClearStructures(K33SearchContext *context)
{
    if (!context->initialized)
    {
        // Before initialization, the pointers are stray, not NULL
        // Once NULL or allocated, free() or LCFree() can do the job

        // K33CERT begin: No associatedEONode until _K33Search_CreateStructures() is called
        context->associatedEONode = NULL;
        // K33CERT end

        context->E = NULL;
        context->VI = NULL;

        context->separatedDFSChildLists = NULL;
        context->buckets = NULL;
        context->bin = NULL;

        context->initialized = 1;
    }
    else
    {
        // K33CERT begin: Free associatedEONode, if allocated, and NULL out the pointer
        _K33Search_EONode_Free(&context->associatedEONode);
        // K33CERT end

        if (context->E != NULL)
        {
            free(context->E);
            context->E = NULL;
        }
        if (context->VI != NULL)
        {
            free(context->VI);
            context->VI = NULL;
        }

        LCFree(&context->separatedDFSChildLists);
        if (context->buckets != NULL)
        {
            free(context->buckets);
            context->buckets = NULL;
        }
        LCFree(&context->bin);
    }
}

/********************************************************************
 _K33Search_CreateStructures()
 Create uninitialized structures for the vertex and edge
 levels, and initialized structures for the graph level
 ********************************************************************/
int _K33Search_CreateStructures(K33SearchContext *context)
{
    int VIsize = gp_PrimaryVertexIndexBound(context->theGraph);
    int Esize = gp_EdgeIndexBound(context->theGraph);

    if (context->theGraph->N <= 0)
        return NOTOK;

    // K33CERT begin
    if ((context->associatedEONode = _K33Search_EONode_New(K33SEARCH_EOTYPE_ENODE, context->theGraph, FALSE)) == NULL ||
        // K33CERT end
        (context->E = (K33Search_EdgeRecP)malloc(Esize * sizeof(K33Search_EdgeRec))) == NULL ||
        (context->VI = (K33Search_VertexInfoP)malloc(VIsize * sizeof(K33Search_VertexInfo))) == NULL ||
        (context->separatedDFSChildLists = LCNew(VIsize)) == NULL ||
        (context->buckets = (int *)malloc(VIsize * sizeof(int))) == NULL ||
        (context->bin = LCNew(VIsize)) == NULL)
    {
        return NOTOK;
    }

    return OK;
}

/********************************************************************
 _K33Search_InitStructures()
 ********************************************************************/
int _K33Search_InitStructures(K33SearchContext *context)
{
    memset(context->VI, NIL_CHAR, gp_PrimaryVertexIndexBound(context->theGraph) * sizeof(K33Search_VertexInfo));
    memset(context->E, NIL_CHAR, gp_EdgeIndexBound(context->theGraph) * sizeof(K33Search_EdgeRec));
    // N.B. This is the legacy API-based approach to initializing the structures
    // required for the K_{3, 3} search graph algorithm extension.
    // graphP theGraph = context->theGraph;
    // int v, e, Esize;

    // if (theGraph->N <= 0)
    //     return OK;

    // for (v = gp_GetFirstVertex(theGraph); gp_VertexInRange(theGraph, v); v++)
    //     _K33Search_InitVertexInfo(context, v);

    // Esize = gp_EdgeIndexBound(theGraph);
    // for (e = gp_GetFirstEdge(theGraph); e < Esize; e++)
    //     _K33Search_InitEdgeRec(context, e);

    return OK;
}

/********************************************************************
 ********************************************************************/

int _K33Search_InitGraph(graphP theGraph, int N)
{
    K33SearchContext *context = NULL;
    gp_FindExtension(theGraph, K33SEARCH_ID, (void *)&context);

    if (context == NULL)
    {
        return NOTOK;
    }

    theGraph->N = N;
    theGraph->NV = N;
    if (theGraph->arcCapacity == 0)
        theGraph->arcCapacity = 2 * DEFAULT_EDGE_LIMIT * N;

    if (_K33Search_CreateStructures(context) != OK ||
        _K33Search_InitStructures(context) != OK)
        return NOTOK;

    context->functions.fpInitGraph(theGraph, N);

    return OK;
}

/********************************************************************
 ********************************************************************/

void _K33Search_ReinitializeGraph(graphP theGraph)
{
    K33SearchContext *context = NULL;
    gp_FindExtension(theGraph, K33SEARCH_ID, (void *)&context);

    if (context != NULL)
    {
        // K33CERT begin
        // Get rid of an embedding obstruction tree if one was formed due to operations on this graph
        _K33Search_EONode_Free(&context->associatedEONode);
        if ((context->associatedEONode = _K33Search_EONode_New(K33SEARCH_EOTYPE_ENODE, context->theGraph, FALSE)) == NULL)
            ErrorMessage("_K33Search_ReinitializeGraph() failed to allocate an embedding obstruction tree root node.\n");
        // K33CERT end

        // Reinitialize the graph
        context->functions.fpReinitializeGraph(theGraph);

        // Do the reinitialization that is specific to this module
        _K33Search_InitStructures(context);
        LCReset(context->separatedDFSChildLists);
        LCReset(context->bin);
    }
}

/********************************************************************
 The current implementation does not support an increase of arc
 (edge record) capacity once the extension is attached to the graph
 data structure.  This is only due to not being necessary to support.
 For now, it is easy to ensure the correct capacity before attaching
 the extension, but support could be added later if there is some
 reason to do so.
 ********************************************************************/

int _K33Search_EnsureArcCapacity(graphP theGraph, int requiredArcCapacity)
{
    return NOTOK;
}

/********************************************************************
 _K33Search_DupContext()
 ********************************************************************/

void *_K33Search_DupContext(void *pContext, void *theGraph)
{
    K33SearchContext *context = (K33SearchContext *)pContext;
    K33SearchContext *newContext = (K33SearchContext *)malloc(sizeof(K33SearchContext));

    if (newContext != NULL)
    {
        int VIsize = gp_PrimaryVertexIndexBound((graphP)theGraph);
        int Esize = gp_EdgeIndexBound((graphP)theGraph);

        *newContext = *context;

        newContext->theGraph = (graphP)theGraph;

        newContext->initialized = 0;
        _K33Search_ClearStructures(newContext);
        if (((graphP)theGraph)->N > 0)
        {
            // K33CERT begin
            if (_K33Search_TestForEOTreeChildren(context->associatedEONode) == TRUE)
            {
                ErrorMessage("_K33Search_DupContext(): Duplicationg an embedding obstruction tree is unsupported.\n");
                _K33Search_FreeContext(newContext);
                return NULL;
            }
            // K33CERT end

            if (_K33Search_CreateStructures(newContext) != OK)
            {
                _K33Search_FreeContext(newContext);
                return NULL;
            }

            memcpy(newContext->E, context->E, Esize * sizeof(K33Search_EdgeRec));
            memcpy(newContext->VI, context->VI, VIsize * sizeof(K33Search_VertexInfo));
            LCCopy(newContext->separatedDFSChildLists, context->separatedDFSChildLists);
        }
    }

    return newContext;
}

/********************************************************************
 _K33Search_FreeContext()
 ********************************************************************/

void _K33Search_FreeContext(void *pContext)
{
    K33SearchContext *context = (K33SearchContext *)pContext;

    _K33Search_ClearStructures(context);
    free(pContext);
}

/********************************************************************
 _K33Search_EmbeddingInitialize()

 This method overloads the embedding initialization phase of the
 core planarity algorithm to provide post-processing that creates
 the back arcs list and separated DFS child list (sorted by
 lowpoint) for each vertex.
 ********************************************************************/

int _K33Search_EmbeddingInitialize(graphP theGraph)
{
    K33SearchContext *context = NULL;
    gp_FindExtension(theGraph, K33SEARCH_ID, (void *)&context);

    if (context != NULL)
    {
        if (context->functions.fpEmbeddingInitialize(theGraph) != OK)
            return NOTOK;

        if (theGraph->embedFlags == EMBEDFLAGS_SEARCHFORK33)
        {
            _CreateBackArcLists(theGraph, context);
            _CreateSeparatedDFSChildLists(theGraph, context);
        }

        return OK;
    }

    return NOTOK;
}

/********************************************************************
 _CreateBackArcLists()
 ********************************************************************/
void _CreateBackArcLists(graphP theGraph, K33SearchContext *context)
{
    int v, e, eTwin, ancestor;

    for (v = gp_GetFirstVertex(theGraph); gp_VertexInRange(theGraph, v); v++)
    {
        e = gp_GetVertexFwdArcList(theGraph, v);
        while (gp_IsArc(e))
        {
            // Get the ancestor endpoint and the associated back arc
            ancestor = gp_GetNeighbor(theGraph, e);
            eTwin = gp_GetTwinArc(theGraph, e);

            // Put it into the back arc list of the ancestor
            if (gp_IsNotArc(context->VI[ancestor].backArcList))
            {
                context->VI[ancestor].backArcList = eTwin;
                gp_SetPrevArc(theGraph, eTwin, eTwin);
                gp_SetNextArc(theGraph, eTwin, eTwin);
            }
            else
            {
                int eHead = context->VI[ancestor].backArcList;
                int eTail = gp_GetPrevArc(theGraph, eHead);
                gp_SetPrevArc(theGraph, eTwin, eTail);
                gp_SetNextArc(theGraph, eTwin, eHead);
                gp_SetPrevArc(theGraph, eHead, eTwin);
                gp_SetNextArc(theGraph, eTail, eTwin);
            }

            // Advance to the next forward edge
            e = gp_GetNextArc(theGraph, e);
            if (e == gp_GetVertexFwdArcList(theGraph, v))
                e = NIL;
        }
    }
}

/********************************************************************
 _CreateSeparatedDFSChildLists()

 Each vertex gets a list of its DFS children, sorted by lowpoint.
 ********************************************************************/

void _CreateSeparatedDFSChildLists(graphP theGraph, K33SearchContext *context)
{
    int *buckets;
    listCollectionP bin;
    int v, L, DFSParent, theList;

    buckets = context->buckets;
    bin = context->bin;

    // Initialize the bin and all the buckets to be empty
    LCReset(bin);
    for (L = gp_GetFirstVertex(theGraph); gp_VertexInRange(theGraph, L); L++)
        buckets[L] = NIL;

    // For each vertex, add it to the bucket whose index is equal to the lowpoint of the vertex.

    for (v = gp_GetFirstVertex(theGraph); gp_VertexInRange(theGraph, v); v++)
    {
        L = gp_GetVertexLowpoint(theGraph, v);
        buckets[L] = LCAppend(bin, buckets[L], v);
    }

    // For each bucket, add each vertex in the bucket to the separatedDFSChildList of its DFSParent.
    // Since lower numbered buckets are processed before higher numbered buckets, vertices with lower
    // lowpoint values are added before those with higher lowpoint values, so the separatedDFSChildList
    // of each vertex is sorted by lowpoint
    for (L = gp_GetFirstVertex(theGraph); gp_VertexInRange(theGraph, L); L++)
    {
        v = buckets[L];

        // Loop through all the vertices with lowpoint L, putting each in the list of its parent
        while (gp_IsVertex(v))
        {
            DFSParent = gp_GetVertexParent(theGraph, v);

            if (gp_IsVertex(DFSParent) && DFSParent != v)
            {
                theList = context->VI[DFSParent].separatedDFSChildList;
                theList = LCAppend(context->separatedDFSChildLists, theList, v);
                context->VI[DFSParent].separatedDFSChildList = theList;
            }

            v = LCGetNext(bin, buckets[L], v);
        }
    }
}

/********************************************************************
 _K33Search_EmbedBackEdgeToDescendant()

 The forward and back arcs of the cycle edge are embedded by the planarity
 version of this function.
 However, for K_{3,3} subgraph homeomorphism, we also maintain the
 list of unembedded back arcs, so we need to remove the back arc from
 that list since it is now being put back into the adjacency list.
 ********************************************************************/

void _K33Search_EmbedBackEdgeToDescendant(graphP theGraph, int RootSide, int RootVertex, int W, int WPrevLink)
{
    K33SearchContext *context = NULL;
    gp_FindExtension(theGraph, K33SEARCH_ID, (void *)&context);

    if (context != NULL)
    {
        // K33 search may have been attached, but not enabled
        if (theGraph->embedFlags == EMBEDFLAGS_SEARCHFORK33)
        {
            // Get the fwdArc from the adjacentTo field, and use it to get the backArc
            int backArc = gp_GetTwinArc(theGraph, gp_GetVertexPertinentEdge(theGraph, W));

            // Remove the backArc from the backArcList
            if (context->VI[W].backArcList == backArc)
            {
                if (gp_GetNextArc(theGraph, backArc) == backArc)
                    context->VI[W].backArcList = NIL;
                else
                    context->VI[W].backArcList = gp_GetNextArc(theGraph, backArc);
            }

            gp_SetNextArc(theGraph, gp_GetPrevArc(theGraph, backArc), gp_GetNextArc(theGraph, backArc));
            gp_SetPrevArc(theGraph, gp_GetNextArc(theGraph, backArc), gp_GetPrevArc(theGraph, backArc));
        }

        // Invoke the superclass version of the function
        context->functions.fpEmbedBackEdgeToDescendant(theGraph, RootSide, RootVertex, W, WPrevLink);
    }
}

/********************************************************************
  This override of _MergeBicomps() detects a special merge block
  that indicates a K3,3 can be found.  The merge blocker is an
  optimization needed for one case for which detecting a K3,3
  could not be done in linear time by direct searching of a
  path of ancestors that is naturally explored eventually by
  the core planarity algorithm.

  Returns OK for a successful merge, NOTOK on an internal failure,
          or NONEMBEDDABLE if the merge was blocked, in which case
          a K_{3,3} homeomorph was isolated.
 ********************************************************************/

int _K33Search_MergeBicomps(graphP theGraph, int v, int RootVertex, int W, int WPrevLink)
{
    K33SearchContext *context = NULL;
    gp_FindExtension(theGraph, K33SEARCH_ID, (void *)&context);

    if (context != NULL)
    {
        /* If the merge is blocked, then a K_{3,3} homeomorph is isolated,
           and NONEMBEDDABLE is returned so that the Walkdown terminates */

        if (theGraph->embedFlags == EMBEDFLAGS_SEARCHFORK33)
        {
            int mergeBlocker;

            // We want to test all merge points on the stack
            // as well as W, since the connection will go
            // from W.  So we push W as a 'degenerate' merge point.
            sp_Push2(theGraph->theStack, W, WPrevLink);
            sp_Push2(theGraph->theStack, NIL, NIL);

            if (_SearchForMergeBlocker(theGraph, context, v, &mergeBlocker) != OK)
                return NOTOK;

            if (gp_IsVertex(mergeBlocker))
            {
                if (_FindK33WithMergeBlocker(theGraph, context, v, mergeBlocker) != OK)
                    return NOTOK;

                return NONEMBEDDABLE;
            }

            // If no merge blocker was found, then remove W from the stack.
            sp_Pop2(theGraph->theStack, W, WPrevLink);
            sp_Pop2(theGraph->theStack, W, WPrevLink);
        }

        // If the merge was not blocked, then we perform the merge
        // When not doing a K3,3 search, then the merge is not
        // blocked as far as the K3,3 search method is concerned
        // Another algorithms could overload MergeBicomps and block
        // merges under certain conditions, but those would be based
        // on data maintained by the extension that implements the
        // other algorithm-- if *that* algorithm is the one being run
        return context->functions.fpMergeBicomps(theGraph, v, RootVertex, W, WPrevLink);
    }

    return NOTOK;
}

/********************************************************************
 _K33Search_MergeVertex()

 Overload of merge vertex that does basic behavior but also removes
 the DFS child associated with R from the separatedDFSChildList of W.
 ********************************************************************/
void _K33Search_MergeVertex(graphP theGraph, int W, int WPrevLink, int R)
{
    K33SearchContext *context = NULL;
    gp_FindExtension(theGraph, K33SEARCH_ID, (void *)&context);

    if (context != NULL)
    {
        if (theGraph->embedFlags == EMBEDFLAGS_SEARCHFORK33)
        {
            int theList = context->VI[W].separatedDFSChildList;
            theList = LCDelete(context->separatedDFSChildLists, theList, gp_GetDFSChildFromRoot(theGraph, R));
            context->VI[W].separatedDFSChildList = theList;
        }

        context->functions.fpMergeVertex(theGraph, W, WPrevLink, R);
    }
}

/********************************************************************
 ********************************************************************/

void _K33Search_InitEdgeRec(K33SearchContext *context, int e)
{
    context->E[e].noStraddle = NIL;
    context->E[e].pathConnector = NIL;
    // K33CERT begin
    context->E[e].EONode = NULL;
    // K33CERT end
}

/********************************************************************
 ********************************************************************/

void _K33Search_InitVertexInfo(K33SearchContext *context, int v)
{
    context->VI[v].separatedDFSChildList = NIL;
    context->VI[v].backArcList = NIL;
    context->VI[v].mergeBlocker = NIL;
}

/********************************************************************
 ********************************************************************/

int _K33Search_HandleBlockedBicomp(graphP theGraph, int v, int RootVertex, int R)
{
    K33SearchContext *context = NULL;

    gp_FindExtension(theGraph, K33SEARCH_ID, (void *)&context);
    if (context == NULL)
        return NOTOK;

    if (theGraph->embedFlags == EMBEDFLAGS_SEARCHFORK33)
    {
        // If R is the root of a descendant bicomp of v, we push it, but then we know the search for K3,3
        // will be successful and return NONEMBEDDABLE because this condition corresponds to minor A, which
        // is a K3,3.  Thus, an "OK to proceed with Walkdown searching elsewhere" result cannot happen,
        // so we don't have to test for it to detect if we have to pop these two back off the stack.
        if (R != RootVertex)
            sp_Push2(theGraph->theStack, R, 0);

        // The possible results here are NONEMBEDDABLE if a K3,3 homeomorph is found, or OK if only
        // a K5 was found and unblocked such that it is OK for the Walkdown to continue searching
        // elsewhere.  Note that the OK result can only happen if RootVertex==R since minor E can only
        // happen on a child bicomp of vertex v, not a descendant bicomp.
        return _SearchForK33InBicomp(theGraph, context, v, RootVertex);
    }
    else
    {
        return context->functions.fpHandleBlockedBicomp(theGraph, v, RootVertex, R);
    }

    // No way to get here in current implementation, but this protects against future mistakes
    return NOTOK;
}

/********************************************************************
 ********************************************************************/

int _K33Search_EmbedPostprocess(graphP theGraph, int v, int edgeEmbeddingResult)
{
    int savedEmbedFlags = 0, savedZEROBASEDIO = 0;

    // For K3,3 search, we just return the edge embedding result because the
    // search result has been obtained already.
    if (theGraph->embedFlags == EMBEDFLAGS_SEARCHFORK33)
    {
<<<<<<< HEAD
        // K33CERT begin
        // If the result is K3,3-free, then we need to orient vertices and join bicomps in the main planar embedding
        if (edgeEmbeddingResult == OK)
        {
            K33SearchContext *context = NULL;
            gp_FindExtension(theGraph, K33SEARCH_ID, (void *)&context);

            if (context == NULL || _K33Search_AssembleMainPlanarEmbedding(context->associatedEONode) != OK)
            {
                ErrorMessage("_K33Search_EmbedPostporcess() failed to assemble main planar embedding");
                return NOTOK;
            }
        }
        // K33CERT end
=======
        if (edgeEmbeddingResult == OK)
        {
            // When a graph does not contain a K3,3 homeomorph, the embedding
            // is meaningless, so we empty it out. We preserve the embedFlags
            // to ensure post-processing continues as expected.
            savedEmbedFlags = theGraph->embedFlags;
            savedZEROBASEDIO = theGraph->internalFlags & FLAGS_ZEROBASEDIO;
            gp_ReinitializeGraph(theGraph);
            theGraph->embedFlags = savedEmbedFlags;
            theGraph->internalFlags &= savedZEROBASEDIO;
        }
>>>>>>> c10f90f2

        return edgeEmbeddingResult;
    }

    // When not searching for K3,3, we let the superclass do the work
    else
    {
        K33SearchContext *context = NULL;
        gp_FindExtension(theGraph, K33SEARCH_ID, (void *)&context);

        if (context != NULL)
        {
            return context->functions.fpEmbedPostprocess(theGraph, v, edgeEmbeddingResult);
        }
    }

    return NOTOK;
}

/********************************************************************
 ********************************************************************/

int _K33Search_CheckEmbeddingIntegrity(graphP theGraph, graphP origGraph)
{
    if (theGraph->embedFlags == EMBEDFLAGS_SEARCHFORK33)
    {
        // K33CERT begin
        // Given an embedding obstruction tree, we only return OK on the condition that the
        // validity tests are successful
        K33SearchContext *context = NULL;
        gp_FindExtension(theGraph, K33SEARCH_ID, (void *)&context);

        if (context != NULL && _K33Search_ValidateEmbeddingObstructionTree(theGraph, context->associatedEONode, origGraph) == OK)
            // K33CERT end
            return OK;
    }

    // When not searching for K3,3, we let the superclass do the work
    else
    {
        K33SearchContext *context = NULL;
        gp_FindExtension(theGraph, K33SEARCH_ID, (void *)&context);

        if (context != NULL)
        {
            return context->functions.fpCheckEmbeddingIntegrity(theGraph, origGraph);
        }
    }

    return NOTOK;
}

/********************************************************************
 ********************************************************************/

int _K33Search_CheckObstructionIntegrity(graphP theGraph, graphP origGraph)
{
    // When searching for K3,3, we ensure that theGraph is a subgraph of
    // the original graph and that it contains a K3,3 homeomorph
    if (theGraph->embedFlags == EMBEDFLAGS_SEARCHFORK33)
    {
        int degrees[5], imageVerts[6];

        if (_TestSubgraph(theGraph, origGraph) != TRUE)
        {
            return NOTOK;
        }

        if (_getImageVertices(theGraph, degrees, 4, imageVerts, 6) != OK)
        {
            return NOTOK;
        }

        if (_TestForK33GraphObstruction(theGraph, degrees, imageVerts) == TRUE)
        {
            return OK;
        }

        return NOTOK;
    }

    // When not searching for K3,3, we let the superclass do the work
    else
    {
        K33SearchContext *context = NULL;
        gp_FindExtension(theGraph, K33SEARCH_ID, (void *)&context);

        if (context != NULL)
        {
            return context->functions.fpCheckObstructionIntegrity(theGraph, origGraph);
        }
    }

    return NOTOK;
}<|MERGE_RESOLUTION|>--- conflicted
+++ resolved
@@ -706,22 +706,39 @@
     // search result has been obtained already.
     if (theGraph->embedFlags == EMBEDFLAGS_SEARCHFORK33)
     {
-<<<<<<< HEAD
         // K33CERT begin
         // If the result is K3,3-free, then we need to orient vertices and join bicomps in the main planar embedding
         if (edgeEmbeddingResult == OK)
         {
-            K33SearchContext *context = NULL;
-            gp_FindExtension(theGraph, K33SEARCH_ID, (void *)&context);
-
-            if (context == NULL || _K33Search_AssembleMainPlanarEmbedding(context->associatedEONode) != OK)
+            // This is currently a constant conditional TRUE, and will be changed to
+            // a variable conditional test once code is added to let the caller control
+            // whether or not to perform K_{3,3}-free embedding.
+            if (TRUE)
             {
-                ErrorMessage("_K33Search_EmbedPostporcess() failed to assemble main planar embedding");
-                return NOTOK;
+                K33SearchContext *context = NULL;
+                gp_FindExtension(theGraph, K33SEARCH_ID, (void *)&context);
+
+                if (context == NULL || _K33Search_AssembleMainPlanarEmbedding(context->associatedEONode) != OK)
+                {
+                    ErrorMessage("_K33Search_EmbedPostporcess() failed to assemble main planar embedding");
+                    return NOTOK;
+                }
             }
+            // When not creating $K_{3,3}-free embeddings, we revert to the code that empties
+            // the graph for an empty $K_{3,3} homeomorph search result
+            else
+            {
+                // When a graph does not contain a K3,3 homeomorph, the embedding
+                // is meaningless, so we empty it out. We preserve the embedFlags
+                // to ensure post-processing continues as expected.
+                savedEmbedFlags = theGraph->embedFlags;
+                savedZEROBASEDIO = theGraph->internalFlags & FLAGS_ZEROBASEDIO;
+                gp_ReinitializeGraph(theGraph);
+                theGraph->embedFlags = savedEmbedFlags;
+                theGraph->internalFlags &= savedZEROBASEDIO;
+            }
         }
         // K33CERT end
-=======
         if (edgeEmbeddingResult == OK)
         {
             // When a graph does not contain a K3,3 homeomorph, the embedding
@@ -733,7 +750,6 @@
             theGraph->embedFlags = savedEmbedFlags;
             theGraph->internalFlags &= savedZEROBASEDIO;
         }
->>>>>>> c10f90f2
 
         return edgeEmbeddingResult;
     }
