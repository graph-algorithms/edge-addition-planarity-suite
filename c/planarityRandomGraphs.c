/*
Copyright (c) 1997-2022, John M. Boyer
All rights reserved.
See the LICENSE.TXT file for licensing information.
*/

#include "planarity.h"

void GetNumberIfZero(int *pNum, char *prompt, int min, int max);
void ReinitializeGraph(graphP *pGraph, int ReuseGraphs, char command);
graphP MakeGraph(int Size, char command);

/****************************************************************************
 RandomGraphs()
 Top-level method to randomly generate graphs to test the algorithm given by
 the command parameter.
 The number of graphs to generate, and the number of vertices for each graph,
 can be sent as the second and third params.  For each that is sent as zero,
 this method will prompt the user for a value.
 ****************************************************************************/

#define NUM_MINORS  9

int  RandomGraphs(char command, int NumGraphs, int SizeOfGraphs)
{
char theFileName[256];
int  K, countUpdateFreq;
int Result=OK, MainStatistic=0;
int  ObstructionMinorFreqs[NUM_MINORS];
graphP theGraph=NULL, origGraph=NULL;
platform_time start, end;
int embedFlags = GetEmbedFlags(command);
int ReuseGraphs = TRUE;
int writeResult;
int writeErrorReported_Random=FALSE, writeErrorReported_Embedded=FALSE,
	writeErrorReported_AdjList=FALSE, writeErrorReported_Obstructed=FALSE,
	writeErrorReported_Error=FALSE;

<<<<<<< HEAD
     GetNumberIfZero(&NumGraphs, "Enter number of graphs to generate:", 1, 1000000000);
     GetNumberIfZero(&SizeOfGraphs, "Enter size of graphs:", 1, 10000);

   	 theGraph = MakeGraph(SizeOfGraphs, command);
   	 origGraph = MakeGraph(SizeOfGraphs, command);
   	 if (theGraph == NULL || origGraph == NULL)
   	 {
   		 gp_Free(&theGraph);
   		 return NOTOK;
   	 }

     // Initialize a secondary statistics array
     for (K=0; K < NUM_MINORS; K++)
          ObstructionMinorFreqs[K] = 0;

   	 // Seed the random number generator with "now". Do it after any prompting
   	 // to tie randomness to human process of answering the prompt.
   	 srand(time(NULL));

   	 // Select a counter update frequency that updates more frequently with larger graphs
   	 // and which is relatively prime with 10 so that all digits of the count will change
   	 // even though we aren't showing the count value on every iteration
   	 countUpdateFreq = 3579 / SizeOfGraphs;
   	 countUpdateFreq = countUpdateFreq < 1 ? 1 : countUpdateFreq;
   	 countUpdateFreq = countUpdateFreq % 2 == 0 ? countUpdateFreq+1 : countUpdateFreq;
   	 countUpdateFreq = countUpdateFreq % 5 == 0 ? countUpdateFreq+2 : countUpdateFreq;

   	 // Start the count
     fprintf(stdout, "0\r");
     fflush(stdout);

     // Start the timer
     platform_GetTime(start);

     // Generate and process the number of graphs requested
     for (K=0; K < NumGraphs; K++)
     {
          if ((Result = gp_CreateRandomGraph(theGraph)) == OK)
          {
              if (tolower(OrigOut)=='y')
              {
                  sprintf(theFileName, "random%c%d.txt", FILE_DELIMITER, K%10);
                  writeResult = gp_Write(theGraph, theFileName, WRITE_ADJLIST);
                  if (writeResult != OK && !writeErrorReported_Random)
                  {
                	  sprintf(Line, "Failed to write graph %s\nMake the directory if not present\n", theFileName);
                	  ErrorMessage(Line);
                	  writeErrorReported_Random = TRUE;
                  }
              }

              gp_CopyGraph(origGraph, theGraph);

              if (strchr(GetAlgorithmChoices(), command))
              {
                  Result = gp_Embed(theGraph, embedFlags);

                  if (gp_TestEmbedResultIntegrity(theGraph, origGraph, Result) != Result)
                      Result = NOTOK;

                  if (Result == OK)
                  {
                       MainStatistic++;

                       if (tolower(EmbeddableOut) == 'y')
                       {
                           sprintf(theFileName, "embedded%c%d.txt", FILE_DELIMITER, K%10);
                           writeResult = gp_Write(theGraph, theFileName, WRITE_ADJMATRIX);
                           if (writeResult != OK && !writeErrorReported_Embedded)
                           {
                        	   sprintf(Line, "Failed to write graph %s\nMake the directory if not present\n", theFileName);
                        	   ErrorMessage(Line);
                        	   writeErrorReported_Embedded = TRUE;
                           }
                       }

                       if (tolower(AdjListsForEmbeddingsOut) == 'y')
                       {
                           sprintf(theFileName, "adjlist%c%d.txt", FILE_DELIMITER, K%10);
                           writeResult = gp_Write(theGraph, theFileName, WRITE_ADJLIST);
                           if (writeResult != OK && !writeErrorReported_AdjList)
                           {
                        	   sprintf(Line, "Failed to write graph %s\nMake the directory if not present\n", theFileName);
                        	   ErrorMessage(Line);
                        	   writeErrorReported_AdjList = TRUE;
                           }
                       }
                  }
                  else if (Result == NONEMBEDDABLE)
                  {
                       if (embedFlags == EMBEDFLAGS_PLANAR || embedFlags == EMBEDFLAGS_OUTERPLANAR)
                       {
                           if (theGraph->IC.minorType & MINORTYPE_A)
                                ObstructionMinorFreqs[0] ++;
                           else if (theGraph->IC.minorType & MINORTYPE_B)
                                ObstructionMinorFreqs[1] ++;
                           else if (theGraph->IC.minorType & MINORTYPE_C)
                                ObstructionMinorFreqs[2] ++;
                           else if (theGraph->IC.minorType & MINORTYPE_D)
                                ObstructionMinorFreqs[3] ++;
                           else if (theGraph->IC.minorType & MINORTYPE_E)
                                ObstructionMinorFreqs[4] ++;

                           if (theGraph->IC.minorType & MINORTYPE_E1)
                                ObstructionMinorFreqs[5] ++;
                           else if (theGraph->IC.minorType & MINORTYPE_E2)
                                ObstructionMinorFreqs[6] ++;
                           else if (theGraph->IC.minorType & MINORTYPE_E3)
                                ObstructionMinorFreqs[7] ++;
                           else if (theGraph->IC.minorType & MINORTYPE_E4)
                                ObstructionMinorFreqs[8] ++;

                           if (tolower(ObstructedOut) == 'y')
                           {
                               sprintf(theFileName, "obstructed%c%d.txt", FILE_DELIMITER, K%10);
                               writeResult = gp_Write(theGraph, theFileName, WRITE_ADJMATRIX);
                               if (writeResult != OK && !writeErrorReported_Obstructed)
                               {
                            	   sprintf(Line, "Failed to write graph %s\nMake the directory if not present\n", theFileName);
                            	   ErrorMessage(Line);
                            	   writeErrorReported_Obstructed = TRUE;
                               }
                           }
                       }
                  }
              }

              // If there is an error in processing, then write the file for debugging
              if (Result != OK && Result != NONEMBEDDABLE)
              {
                   sprintf(theFileName, "error%c%d.txt", FILE_DELIMITER, K%10);
                   writeResult = gp_Write(origGraph, theFileName, WRITE_ADJLIST);
                   if (writeResult != OK && !writeErrorReported_Error)
                   {
                	   sprintf(Line, "Failed to write graph %s\nMake the directory if not present\n", theFileName);
                	   ErrorMessage(Line);
                	   writeErrorReported_Error = TRUE;
                   }
              }
          }

          // Reinitialize or recreate graphs for next iteration
          ReinitializeGraph(&theGraph, ReuseGraphs, command);
          ReinitializeGraph(&origGraph, ReuseGraphs, command);

          // Show progress, but not so often that it bogs down progress
          if (quietMode == 'n' && (K+1) % countUpdateFreq == 0)
          {
              fprintf(stdout, "%d\r", K+1);
              fflush(stdout);
          }

          // Terminate loop on error
          if (Result != OK && Result != NONEMBEDDABLE)
          {
        	  ErrorMessage("\nError found\n");
              Result = NOTOK;
              break;
          }
     }

     // Stop the timer
     platform_GetTime(end);

     // Finish the count
     fprintf(stdout, "%d\n", NumGraphs);
     fflush(stdout);

     // Free the graph structures created before the loop
     gp_Free(&theGraph);
     gp_Free(&origGraph);

     // Print some demographic results
     if (Result == OK || Result == NONEMBEDDABLE)
         Message("\nNo Errors Found.");
     sprintf(Line, "\nDone (%.3lf seconds).\n", platform_GetDuration(start,end));
     Message(Line);

     // Report statistics for planar or outerplanar embedding
     if (embedFlags == EMBEDFLAGS_PLANAR || embedFlags == EMBEDFLAGS_OUTERPLANAR)
     {
         sprintf(Line, "Num Embedded=%d.\n", MainStatistic);
         Message(Line);

         for (K=0; K<5; K++)
         {
        	  // Outerplanarity does not produces minors C and D
        	  if (embedFlags == EMBEDFLAGS_OUTERPLANAR && (K==2 || K==3))
        		  continue;

              sprintf(Line, "Minor %c = %d\n", K+'A', ObstructionMinorFreqs[K]);
              Message(Line);
         }

         if (!(embedFlags & ~EMBEDFLAGS_PLANAR))
         {
             sprintf(Line, "\nNote: E1 are added to C, E2 are added to A, and E=E3+E4+K5 homeomorphs.\n");
             Message(Line);

             for (K=5; K<NUM_MINORS; K++)
             {
                  sprintf(Line, "Minor E%d = %d\n", K-4, ObstructionMinorFreqs[K]);
                  Message(Line);
             }
         }
     }

     // Report statistics for graph drawing
     else if (embedFlags == EMBEDFLAGS_DRAWPLANAR)
     {
         sprintf(Line, "Num Graphs Embedded and Drawn=%d.\n", MainStatistic);
         Message(Line);
     }

     // Report statistics for subgraph homeomorphism algorithms
     else if (embedFlags == EMBEDFLAGS_SEARCHFORK23)
     {
         sprintf(Line, "Of the generated graphs, %d did not contain a K_{2,3} homeomorph as a subgraph.\n", MainStatistic);
         Message(Line);
     }
     else if (embedFlags == EMBEDFLAGS_SEARCHFORK33)
     {
         sprintf(Line, "Of the generated graphs, %d did not contain a K_{3,3} homeomorph as a subgraph.\n", MainStatistic);
         Message(Line);
     }
     else if (embedFlags == EMBEDFLAGS_SEARCHFORK4)
     {
         sprintf(Line, "Of the generated graphs, %d did not contain a K_4 homeomorph as a subgraph.\n", MainStatistic);
         Message(Line);
     }


     FlushConsole(stdout);

     return Result==OK || Result==NONEMBEDDABLE ? OK : NOTOK;
=======
	char *messageFormat = NULL;
	char messageContents[MAXLINE + 1];
	int charsAvailForStr = 0;

	GetNumberIfZero(&NumGraphs, "Enter number of graphs to generate:", 1, 1000000000);
	GetNumberIfZero(&SizeOfGraphs, "Enter size of graphs:", 1, 10000);

	theGraph = MakeGraph(SizeOfGraphs, command);
	origGraph = MakeGraph(SizeOfGraphs, command);
	if (theGraph == NULL || origGraph == NULL)
	{
		gp_Free(&theGraph);
		return NOTOK;
	}

	// Initialize a secondary statistics array
	for (K=0; K < NUM_MINORS; K++)
		ObstructionMinorFreqs[K] = 0;

	// Seed the random number generator with "now". Do it after any prompting
	// to tie randomness to human process of answering the prompt.
	srand(time(NULL));

	// Select a counter update frequency that updates more frequently with larger graphs
	// and which is relatively prime with 10 so that all digits of the count will change
	// even though we aren't showing the count value on every iteration
	countUpdateFreq = 3579 / SizeOfGraphs;
	countUpdateFreq = countUpdateFreq < 1 ? 1 : countUpdateFreq;
	countUpdateFreq = countUpdateFreq % 2 == 0 ? countUpdateFreq+1 : countUpdateFreq;
	countUpdateFreq = countUpdateFreq % 5 == 0 ? countUpdateFreq+2 : countUpdateFreq;

	// Start the count
	fprintf(stdout, "0\r");
	fflush(stdout);

	// Start the timer
	platform_GetTime(start);

	messageFormat = "Failed to write graph \"%.*s\"\nMake the directory if not present\n";
	charsAvailForStr = (int) (MAXLINE - strlen(messageFormat));
	// Generate and process the number of graphs requested
	for (K=0; K < NumGraphs; K++)
	{
		if ((Result = gp_CreateRandomGraph(theGraph)) == OK)
		{
			if (tolower(OrigOut)=='y')
			{
				sprintf(theFileName, "random%c%d.txt", FILE_DELIMITER, K%10);
				writeResult = gp_Write(theGraph, theFileName, WRITE_ADJLIST);
				if (writeResult != OK && !writeErrorReported_Random)
				{
					sprintf(messageContents, messageFormat, charsAvailForStr, theFileName);
					ErrorMessage(messageContents);
					writeErrorReported_Random = TRUE;
				}
			}

			gp_CopyGraph(origGraph, theGraph);

			if (strchr("pdo234", command))
			{
				Result = gp_Embed(theGraph, embedFlags);

				if (gp_TestEmbedResultIntegrity(theGraph, origGraph, Result) != Result)
					Result = NOTOK;

				if (Result == OK)
				{
					MainStatistic++;

					if (tolower(EmbeddableOut) == 'y')
					{
						sprintf(theFileName, "embedded%c%d.txt", FILE_DELIMITER, K%10);
						writeResult = gp_Write(theGraph, theFileName, WRITE_ADJMATRIX);
						if (writeResult != OK && !writeErrorReported_Embedded)
						{
							sprintf(messageContents, messageFormat, charsAvailForStr, theFileName);
							ErrorMessage(messageContents);
							writeErrorReported_Embedded = TRUE;
						}
					}

					if (tolower(AdjListsForEmbeddingsOut) == 'y')
					{
						sprintf(theFileName, "adjlist%c%d.txt", FILE_DELIMITER, K%10);
						writeResult = gp_Write(theGraph, theFileName, WRITE_ADJLIST);
						if (writeResult != OK && !writeErrorReported_AdjList)
						{
							sprintf(messageContents, messageFormat, charsAvailForStr, theFileName);
							ErrorMessage(messageContents);
							writeErrorReported_AdjList = TRUE;
						}
					}
				}
				else if (Result == NONEMBEDDABLE)
				{
					if (embedFlags == EMBEDFLAGS_PLANAR || embedFlags == EMBEDFLAGS_OUTERPLANAR)
					{
						if (theGraph->IC.minorType & MINORTYPE_A)
							ObstructionMinorFreqs[0] ++;
						else if (theGraph->IC.minorType & MINORTYPE_B)
							ObstructionMinorFreqs[1] ++;
						else if (theGraph->IC.minorType & MINORTYPE_C)
							ObstructionMinorFreqs[2] ++;
						else if (theGraph->IC.minorType & MINORTYPE_D)
							ObstructionMinorFreqs[3] ++;
						else if (theGraph->IC.minorType & MINORTYPE_E)
							ObstructionMinorFreqs[4] ++;

						if (theGraph->IC.minorType & MINORTYPE_E1)
							ObstructionMinorFreqs[5] ++;
						else if (theGraph->IC.minorType & MINORTYPE_E2)
							ObstructionMinorFreqs[6] ++;
						else if (theGraph->IC.minorType & MINORTYPE_E3)
							ObstructionMinorFreqs[7] ++;
						else if (theGraph->IC.minorType & MINORTYPE_E4)
							ObstructionMinorFreqs[8] ++;

						if (tolower(ObstructedOut) == 'y')
						{
							sprintf(theFileName, "obstructed%c%d.txt", FILE_DELIMITER, K%10);
							writeResult = gp_Write(theGraph, theFileName, WRITE_ADJMATRIX);
							if (writeResult != OK && !writeErrorReported_Obstructed)
							{
								sprintf(messageContents, messageFormat, charsAvailForStr, theFileName);
								ErrorMessage(messageContents);
								writeErrorReported_Obstructed = TRUE;
							}
						}
					}
				}
			}

			// If there is an error in processing, then write the file for debugging
			if (Result != OK && Result != NONEMBEDDABLE)
			{
				sprintf(theFileName, "error%c%d.txt", FILE_DELIMITER, K%10);
				writeResult = gp_Write(origGraph, theFileName, WRITE_ADJLIST);
				if (writeResult != OK && !writeErrorReported_Error)
				{
					sprintf(messageContents, messageFormat, charsAvailForStr, theFileName);
					ErrorMessage(messageContents);
					writeErrorReported_Error = TRUE;
				}
			}
		}

		// Reinitialize or recreate graphs for next iteration
		ReinitializeGraph(&theGraph, ReuseGraphs, command);
		ReinitializeGraph(&origGraph, ReuseGraphs, command);

		// Show progress, but not so often that it bogs down progress
		if (!getQuietModeSetting() && (K+1) % countUpdateFreq == 0)
		{
			fprintf(stdout, "%d\r", K+1);
			fflush(stdout);
		}

		// Terminate loop on error
		if (Result != OK && Result != NONEMBEDDABLE)
		{
			ErrorMessage("\nError found\n");
			Result = NOTOK;
			break;
		}
	}

	// Stop the timer
	platform_GetTime(end);

	// Finish the count
	fprintf(stdout, "%d\n", NumGraphs);
	fflush(stdout);

	// Free the graph structures created before the loop
	gp_Free(&theGraph);
	gp_Free(&origGraph);

	// Print some demographic results
	if (Result == OK || Result == NONEMBEDDABLE)
		Message("\nNo Errors Found.");

	sprintf(messageContents, "\nDone (%.3lf seconds).\n", platform_GetDuration(start,end));
	Message(messageContents);

	// Report statistics for planar or outerplanar embedding
	if (embedFlags == EMBEDFLAGS_PLANAR || embedFlags == EMBEDFLAGS_OUTERPLANAR)
	{
		sprintf(messageContents, "Num Embedded=%d.\n", MainStatistic);
		Message(messageContents);

		for (K=0; K<5; K++)
		{
			// Outerplanarity does not produces minors C and D
			if (embedFlags == EMBEDFLAGS_OUTERPLANAR && (K==2 || K==3))
				continue;

			sprintf(messageContents, "Minor %c = %d\n", K+'A', ObstructionMinorFreqs[K]);
			Message(messageContents);
		}

		if (!(embedFlags & ~EMBEDFLAGS_PLANAR))
		{
			sprintf(messageContents, "\nNote: E1 are added to C, E2 are added to A, and E=E3+E4+K5 homeomorphs.\n");
			Message(messageContents);

			for (K=5; K<NUM_MINORS; K++)
			{
				sprintf(messageContents, "Minor E%d = %d\n", K-4, ObstructionMinorFreqs[K]);
				Message(messageContents);
			}
		}
	}

	// Report statistics for graph drawing
	else if (embedFlags == EMBEDFLAGS_DRAWPLANAR)
	{
		sprintf(messageContents, "Num Graphs Embedded and Drawn=%d.\n", MainStatistic);
		Message(messageContents);
	}

	// Report statistics for subgraph homeomorphism algorithms
	else if (embedFlags == EMBEDFLAGS_SEARCHFORK23)
	{
		sprintf(messageContents, "Of the generated graphs, %d did not contain a K_{2,3} homeomorph as a subgraph.\n", MainStatistic);
		Message(messageContents);
	}
	else if (embedFlags == EMBEDFLAGS_SEARCHFORK33)
	{
		sprintf(messageContents, "Of the generated graphs, %d did not contain a K_{3,3} homeomorph as a subgraph.\n", MainStatistic);
		Message(messageContents);
	}
	else if (embedFlags == EMBEDFLAGS_SEARCHFORK4)
	{
		sprintf(messageContents, "Of the generated graphs, %d did not contain a K_4 homeomorph as a subgraph.\n", MainStatistic);
		Message(messageContents);
	}

	FlushConsole(stdout);

	return Result==OK || Result==NONEMBEDDABLE ? OK : NOTOK;
>>>>>>> 68d8fcf2
}

/****************************************************************************
 GetNumberIfZero()
 Internal function that gets a number if the given *pNum is zero.
 The prompt is displayed if the number must be obtained from the user.
 Whether the given number is used or obtained from the user, the function
 ensures it is in the range [min, max] and assigns the midpoint value if
 it is not.
 ****************************************************************************/

void GetNumberIfZero(int *pNum, char *prompt, int min, int max)
{
	if (*pNum == 0)
	{
		Prompt(prompt);
		scanf(" %d", pNum);
	}

	if (min < 1) min = 1;
	if (max < min) max = min;

	if (*pNum < min || *pNum > max)
	{
		*pNum = (max + min) / 2;
		char messageContents[MAXLINE + 1];
		sprintf(messageContents, "Number out of range [%d, %d]; changed to %d\n", min, max, *pNum);
		ErrorMessage(messageContents);
	}
}

/****************************************************************************
 MakeGraph()
 Internal function that makes a new graph, initializes it, and attaches an
 algorithm to it based on the command.
 ****************************************************************************/

graphP MakeGraph(int Size, char command)
{
	graphP theGraph;
	if ((theGraph = gp_New()) == NULL || gp_InitGraph(theGraph, Size) != OK)
	{
		ErrorMessage("Error creating space for a graph of the given size.\n");
		gp_Free(&theGraph);
		return NULL;
	}

// Enable the appropriate feature. Although the same code appears in SpecificGraph,
// it is deliberately not separated to a common utility because SpecificGraph is
// used as a self-contained tutorial.  It is not that hard to update both locations
// when new algorithms are added.

	switch (command)
	{
		case 'd' : gp_AttachDrawPlanar(theGraph); break;
		case '2' : gp_AttachK23Search(theGraph); break;
		case '3' : gp_AttachK33Search(theGraph); break;
		case '4' : gp_AttachK4Search(theGraph); break;
	}

	return theGraph;
}

/****************************************************************************
 ReinitializeGraph()
 Internal function that will either reinitialize the given graph or free it
 and make a new one just like it.
 ****************************************************************************/

void ReinitializeGraph(graphP *pGraph, int ReuseGraphs, char command)
{
	if (ReuseGraphs)
		gp_ReinitializeGraph(*pGraph);
	else
	{
		graphP newGraph = MakeGraph((*pGraph)->N, command);
		gp_Free(pGraph);
		*pGraph = newGraph;
	}
}

/****************************************************************************
 Creates a random maximal planar graph, then adds 'extraEdges' edges to it.
 ****************************************************************************/

int RandomGraph(char command, int extraEdges, int numVertices, char *outfileName, char *outfile2Name)
{
int  Result;
platform_time start, end;
graphP theGraph=NULL, origGraph;
int embedFlags = GetEmbedFlags(command);
char saveEdgeListFormat;

<<<<<<< HEAD
     GetNumberIfZero(&numVertices, "Enter number of vertices:", 1, 1000000);
     if ((theGraph = MakeGraph(numVertices, command)) == NULL)
    	 return NOTOK;

     srand(time(NULL));

     Message("Creating the random graph...\n");
     platform_GetTime(start);
     if (gp_CreateRandomGraphEx(theGraph, 3*numVertices-6+extraEdges) != OK)
     {
         ErrorMessage("gp_CreateRandomGraphEx() failed\n");
         return NOTOK;
     }
     platform_GetTime(end);

     sprintf(Line, "Created random graph with %d edges in %.3lf seconds. ", theGraph->M, platform_GetDuration(start,end));
     Message(Line);
     FlushConsole(stdout);

     // The user may have requested a copy of the random graph before processing
     if (outfile2Name != NULL)
     {
         gp_Write(theGraph, outfile2Name, WRITE_ADJLIST);
     }

     origGraph = gp_DupGraph(theGraph);

     // Do the requested algorithm on the randomly generated graph
     Message("Now processing\n");
     FlushConsole(stdout);

     if (strchr(GetAlgorithmChoices(), command))
     {
         platform_GetTime(start);
         Result = gp_Embed(theGraph, embedFlags);
         platform_GetTime(end);

    	 gp_SortVertices(theGraph);

         if (gp_TestEmbedResultIntegrity(theGraph, origGraph, Result) != Result)
             Result = NOTOK;
     }
     else
    	 Result = NOTOK;

     // Write what the algorithm determined and how long it took
     WriteAlgorithmResults(theGraph, Result, command, start, end, NULL);

     // On successful algorithm result, write the output file and see if the
     // user wants the edge list formatted file.
     if (Result == OK || Result == NONEMBEDDABLE)
     {
    	 if (outfileName != NULL)
    		 gp_Write(theGraph, outfileName, WRITE_ADJLIST);

    	 if (quietMode == 'n')
    	 {
             Prompt("Do you want to save the generated graph in edge list format (y/n)? ");
             fflush(stdin);
             scanf(" %c", &saveEdgeListFormat);
    	 }
    	 else
    		 saveEdgeListFormat = 'n';

         if (tolower(saveEdgeListFormat) == 'y')
         {
        	 char theFileName[256];

             if (extraEdges > 0)
            	 strcpy(theFileName, "nonPlanarEdgeList.txt");
             else
            	 strcpy(theFileName, "maxPlanarEdgeList.txt");

             sprintf(Line, "Saving edge list format of original graph to '%s'\n", theFileName);
        	 Message(Line);
             SaveAsciiGraph(origGraph, theFileName);

             strcat(theFileName, ".out.txt");
             sprintf(Line, "Saving edge list format of result to '%s'\n", theFileName);
        	 Message(Line);
             SaveAsciiGraph(theGraph, theFileName);
         }
     }
     else ErrorMessage("Failure occurred");

     gp_Free(&theGraph);
     gp_Free(&origGraph);

     FlushConsole(stdout);
     return Result;
=======
	char *messageFormat = NULL;
	char messageContents[MAXLINE + 1];
	int charsAvailForStr = 0;

	GetNumberIfZero(&numVertices, "Enter number of vertices:", 1, 1000000);
	if ((theGraph = MakeGraph(numVertices, command)) == NULL)
		return NOTOK;

	 srand(time(NULL));

	Message("Creating the random graph...\n");
	platform_GetTime(start);
	if (gp_CreateRandomGraphEx(theGraph, 3*numVertices-6+extraEdges) != OK)
	{
		ErrorMessage("gp_CreateRandomGraphEx() failed\n");
		return NOTOK;
	}
	platform_GetTime(end);

	sprintf(messageContents, "Created random graph with %d edges in %.3lf seconds. ", theGraph->M, platform_GetDuration(start,end));
	Message(messageContents);
	FlushConsole(stdout);

	// The user may have requested a copy of the random graph before processing
	if (outfile2Name != NULL)
	{
		gp_Write(theGraph, outfile2Name, WRITE_ADJLIST);
	}

	origGraph = gp_DupGraph(theGraph);

	// Do the requested algorithm on the randomly generated graph
	Message("Now processing\n");
	FlushConsole(stdout);

	if (strchr("pdo234", command))
	{
		platform_GetTime(start);
		Result = gp_Embed(theGraph, embedFlags);
		platform_GetTime(end);

		gp_SortVertices(theGraph);

		if (gp_TestEmbedResultIntegrity(theGraph, origGraph, Result) != Result)
			Result = NOTOK;
	}
	else
		Result = NOTOK;

	// Write what the algorithm determined and how long it took
	WriteAlgorithmResults(theGraph, Result, command, start, end, NULL);

	// On successful algorithm result, write the output file and see if the
	// user wants the edge list formatted file.
	if (Result == OK || Result == NONEMBEDDABLE)
	{
		if (outfileName != NULL)
			gp_Write(theGraph, outfileName, WRITE_ADJLIST);

		if (!getQuietModeSetting())
		{
			Prompt("Do you want to save the generated graph in edge list format (y/n)? ");
			fflush(stdin);
			scanf(" %c", &saveEdgeListFormat);
		}
		else
			saveEdgeListFormat = 'n';

		if (tolower(saveEdgeListFormat) == 'y')
		{
			char theFileName[256];

			if (extraEdges > 0)
				strcpy(theFileName, "nonPlanarEdgeList.txt");
			else
				strcpy(theFileName, "maxPlanarEdgeList.txt");

			messageFormat = "Saving edge list format of original graph to \"%.*s\"\n";
			charsAvailForStr = (int) (MAXLINE - strlen(messageFormat));
			sprintf(messageContents, messageFormat, charsAvailForStr, theFileName);
			Message(messageContents);
			SaveAsciiGraph(origGraph, theFileName);

			strcat(theFileName, ".out.txt");
			messageFormat =  "Saving edge list format of result to \"%.*s\"\n";
			charsAvailForStr = (int) (MAXLINE - strlen(messageFormat));
			sprintf(messageContents, messageFormat, charsAvailForStr, theFileName);
			Message(messageContents);
			SaveAsciiGraph(theGraph, theFileName);
		}
	}
	else ErrorMessage("Failure occurred");

	gp_Free(&theGraph);
	gp_Free(&origGraph);

	FlushConsole(stdout);
	return Result;
>>>>>>> 68d8fcf2
}
<|MERGE_RESOLUTION|>--- conflicted
+++ resolved
@@ -1,802 +1,471 @@
-/*
-Copyright (c) 1997-2022, John M. Boyer
-All rights reserved.
-See the LICENSE.TXT file for licensing information.
-*/
-
-#include "planarity.h"
-
-void GetNumberIfZero(int *pNum, char *prompt, int min, int max);
-void ReinitializeGraph(graphP *pGraph, int ReuseGraphs, char command);
-graphP MakeGraph(int Size, char command);
-
-/****************************************************************************
- RandomGraphs()
- Top-level method to randomly generate graphs to test the algorithm given by
- the command parameter.
- The number of graphs to generate, and the number of vertices for each graph,
- can be sent as the second and third params.  For each that is sent as zero,
- this method will prompt the user for a value.
- ****************************************************************************/
-
-#define NUM_MINORS  9
-
-int  RandomGraphs(char command, int NumGraphs, int SizeOfGraphs)
-{
-char theFileName[256];
-int  K, countUpdateFreq;
-int Result=OK, MainStatistic=0;
-int  ObstructionMinorFreqs[NUM_MINORS];
-graphP theGraph=NULL, origGraph=NULL;
-platform_time start, end;
-int embedFlags = GetEmbedFlags(command);
-int ReuseGraphs = TRUE;
-int writeResult;
-int writeErrorReported_Random=FALSE, writeErrorReported_Embedded=FALSE,
-	writeErrorReported_AdjList=FALSE, writeErrorReported_Obstructed=FALSE,
-	writeErrorReported_Error=FALSE;
-
-<<<<<<< HEAD
-     GetNumberIfZero(&NumGraphs, "Enter number of graphs to generate:", 1, 1000000000);
-     GetNumberIfZero(&SizeOfGraphs, "Enter size of graphs:", 1, 10000);
-
-   	 theGraph = MakeGraph(SizeOfGraphs, command);
-   	 origGraph = MakeGraph(SizeOfGraphs, command);
-   	 if (theGraph == NULL || origGraph == NULL)
-   	 {
-   		 gp_Free(&theGraph);
-   		 return NOTOK;
-   	 }
-
-     // Initialize a secondary statistics array
-     for (K=0; K < NUM_MINORS; K++)
-          ObstructionMinorFreqs[K] = 0;
-
-   	 // Seed the random number generator with "now". Do it after any prompting
-   	 // to tie randomness to human process of answering the prompt.
-   	 srand(time(NULL));
-
-   	 // Select a counter update frequency that updates more frequently with larger graphs
-   	 // and which is relatively prime with 10 so that all digits of the count will change
-   	 // even though we aren't showing the count value on every iteration
-   	 countUpdateFreq = 3579 / SizeOfGraphs;
-   	 countUpdateFreq = countUpdateFreq < 1 ? 1 : countUpdateFreq;
-   	 countUpdateFreq = countUpdateFreq % 2 == 0 ? countUpdateFreq+1 : countUpdateFreq;
-   	 countUpdateFreq = countUpdateFreq % 5 == 0 ? countUpdateFreq+2 : countUpdateFreq;
-
-   	 // Start the count
-     fprintf(stdout, "0\r");
-     fflush(stdout);
-
-     // Start the timer
-     platform_GetTime(start);
-
-     // Generate and process the number of graphs requested
-     for (K=0; K < NumGraphs; K++)
-     {
-          if ((Result = gp_CreateRandomGraph(theGraph)) == OK)
-          {
-              if (tolower(OrigOut)=='y')
-              {
-                  sprintf(theFileName, "random%c%d.txt", FILE_DELIMITER, K%10);
-                  writeResult = gp_Write(theGraph, theFileName, WRITE_ADJLIST);
-                  if (writeResult != OK && !writeErrorReported_Random)
-                  {
-                	  sprintf(Line, "Failed to write graph %s\nMake the directory if not present\n", theFileName);
-                	  ErrorMessage(Line);
-                	  writeErrorReported_Random = TRUE;
-                  }
-              }
-
-              gp_CopyGraph(origGraph, theGraph);
-
-              if (strchr(GetAlgorithmChoices(), command))
-              {
-                  Result = gp_Embed(theGraph, embedFlags);
-
-                  if (gp_TestEmbedResultIntegrity(theGraph, origGraph, Result) != Result)
-                      Result = NOTOK;
-
-                  if (Result == OK)
-                  {
-                       MainStatistic++;
-
-                       if (tolower(EmbeddableOut) == 'y')
-                       {
-                           sprintf(theFileName, "embedded%c%d.txt", FILE_DELIMITER, K%10);
-                           writeResult = gp_Write(theGraph, theFileName, WRITE_ADJMATRIX);
-                           if (writeResult != OK && !writeErrorReported_Embedded)
-                           {
-                        	   sprintf(Line, "Failed to write graph %s\nMake the directory if not present\n", theFileName);
-                        	   ErrorMessage(Line);
-                        	   writeErrorReported_Embedded = TRUE;
-                           }
-                       }
-
-                       if (tolower(AdjListsForEmbeddingsOut) == 'y')
-                       {
-                           sprintf(theFileName, "adjlist%c%d.txt", FILE_DELIMITER, K%10);
-                           writeResult = gp_Write(theGraph, theFileName, WRITE_ADJLIST);
-                           if (writeResult != OK && !writeErrorReported_AdjList)
-                           {
-                        	   sprintf(Line, "Failed to write graph %s\nMake the directory if not present\n", theFileName);
-                        	   ErrorMessage(Line);
-                        	   writeErrorReported_AdjList = TRUE;
-                           }
-                       }
-                  }
-                  else if (Result == NONEMBEDDABLE)
-                  {
-                       if (embedFlags == EMBEDFLAGS_PLANAR || embedFlags == EMBEDFLAGS_OUTERPLANAR)
-                       {
-                           if (theGraph->IC.minorType & MINORTYPE_A)
-                                ObstructionMinorFreqs[0] ++;
-                           else if (theGraph->IC.minorType & MINORTYPE_B)
-                                ObstructionMinorFreqs[1] ++;
-                           else if (theGraph->IC.minorType & MINORTYPE_C)
-                                ObstructionMinorFreqs[2] ++;
-                           else if (theGraph->IC.minorType & MINORTYPE_D)
-                                ObstructionMinorFreqs[3] ++;
-                           else if (theGraph->IC.minorType & MINORTYPE_E)
-                                ObstructionMinorFreqs[4] ++;
-
-                           if (theGraph->IC.minorType & MINORTYPE_E1)
-                                ObstructionMinorFreqs[5] ++;
-                           else if (theGraph->IC.minorType & MINORTYPE_E2)
-                                ObstructionMinorFreqs[6] ++;
-                           else if (theGraph->IC.minorType & MINORTYPE_E3)
-                                ObstructionMinorFreqs[7] ++;
-                           else if (theGraph->IC.minorType & MINORTYPE_E4)
-                                ObstructionMinorFreqs[8] ++;
-
-                           if (tolower(ObstructedOut) == 'y')
-                           {
-                               sprintf(theFileName, "obstructed%c%d.txt", FILE_DELIMITER, K%10);
-                               writeResult = gp_Write(theGraph, theFileName, WRITE_ADJMATRIX);
-                               if (writeResult != OK && !writeErrorReported_Obstructed)
-                               {
-                            	   sprintf(Line, "Failed to write graph %s\nMake the directory if not present\n", theFileName);
-                            	   ErrorMessage(Line);
-                            	   writeErrorReported_Obstructed = TRUE;
-                               }
-                           }
-                       }
-                  }
-              }
-
-              // If there is an error in processing, then write the file for debugging
-              if (Result != OK && Result != NONEMBEDDABLE)
-              {
-                   sprintf(theFileName, "error%c%d.txt", FILE_DELIMITER, K%10);
-                   writeResult = gp_Write(origGraph, theFileName, WRITE_ADJLIST);
-                   if (writeResult != OK && !writeErrorReported_Error)
-                   {
-                	   sprintf(Line, "Failed to write graph %s\nMake the directory if not present\n", theFileName);
-                	   ErrorMessage(Line);
-                	   writeErrorReported_Error = TRUE;
-                   }
-              }
-          }
-
-          // Reinitialize or recreate graphs for next iteration
-          ReinitializeGraph(&theGraph, ReuseGraphs, command);
-          ReinitializeGraph(&origGraph, ReuseGraphs, command);
-
-          // Show progress, but not so often that it bogs down progress
-          if (quietMode == 'n' && (K+1) % countUpdateFreq == 0)
-          {
-              fprintf(stdout, "%d\r", K+1);
-              fflush(stdout);
-          }
-
-          // Terminate loop on error
-          if (Result != OK && Result != NONEMBEDDABLE)
-          {
-        	  ErrorMessage("\nError found\n");
-              Result = NOTOK;
-              break;
-          }
-     }
-
-     // Stop the timer
-     platform_GetTime(end);
-
-     // Finish the count
-     fprintf(stdout, "%d\n", NumGraphs);
-     fflush(stdout);
-
-     // Free the graph structures created before the loop
-     gp_Free(&theGraph);
-     gp_Free(&origGraph);
-
-     // Print some demographic results
-     if (Result == OK || Result == NONEMBEDDABLE)
-         Message("\nNo Errors Found.");
-     sprintf(Line, "\nDone (%.3lf seconds).\n", platform_GetDuration(start,end));
-     Message(Line);
-
-     // Report statistics for planar or outerplanar embedding
-     if (embedFlags == EMBEDFLAGS_PLANAR || embedFlags == EMBEDFLAGS_OUTERPLANAR)
-     {
-         sprintf(Line, "Num Embedded=%d.\n", MainStatistic);
-         Message(Line);
-
-         for (K=0; K<5; K++)
-         {
-        	  // Outerplanarity does not produces minors C and D
-        	  if (embedFlags == EMBEDFLAGS_OUTERPLANAR && (K==2 || K==3))
-        		  continue;
-
-              sprintf(Line, "Minor %c = %d\n", K+'A', ObstructionMinorFreqs[K]);
-              Message(Line);
-         }
-
-         if (!(embedFlags & ~EMBEDFLAGS_PLANAR))
-         {
-             sprintf(Line, "\nNote: E1 are added to C, E2 are added to A, and E=E3+E4+K5 homeomorphs.\n");
-             Message(Line);
-
-             for (K=5; K<NUM_MINORS; K++)
-             {
-                  sprintf(Line, "Minor E%d = %d\n", K-4, ObstructionMinorFreqs[K]);
-                  Message(Line);
-             }
-         }
-     }
-
-     // Report statistics for graph drawing
-     else if (embedFlags == EMBEDFLAGS_DRAWPLANAR)
-     {
-         sprintf(Line, "Num Graphs Embedded and Drawn=%d.\n", MainStatistic);
-         Message(Line);
-     }
-
-     // Report statistics for subgraph homeomorphism algorithms
-     else if (embedFlags == EMBEDFLAGS_SEARCHFORK23)
-     {
-         sprintf(Line, "Of the generated graphs, %d did not contain a K_{2,3} homeomorph as a subgraph.\n", MainStatistic);
-         Message(Line);
-     }
-     else if (embedFlags == EMBEDFLAGS_SEARCHFORK33)
-     {
-         sprintf(Line, "Of the generated graphs, %d did not contain a K_{3,3} homeomorph as a subgraph.\n", MainStatistic);
-         Message(Line);
-     }
-     else if (embedFlags == EMBEDFLAGS_SEARCHFORK4)
-     {
-         sprintf(Line, "Of the generated graphs, %d did not contain a K_4 homeomorph as a subgraph.\n", MainStatistic);
-         Message(Line);
-     }
-
-
-     FlushConsole(stdout);
-
-     return Result==OK || Result==NONEMBEDDABLE ? OK : NOTOK;
-=======
-	char *messageFormat = NULL;
-	char messageContents[MAXLINE + 1];
-	int charsAvailForStr = 0;
-
-	GetNumberIfZero(&NumGraphs, "Enter number of graphs to generate:", 1, 1000000000);
-	GetNumberIfZero(&SizeOfGraphs, "Enter size of graphs:", 1, 10000);
-
-	theGraph = MakeGraph(SizeOfGraphs, command);
-	origGraph = MakeGraph(SizeOfGraphs, command);
-	if (theGraph == NULL || origGraph == NULL)
-	{
-		gp_Free(&theGraph);
-		return NOTOK;
-	}
-
-	// Initialize a secondary statistics array
-	for (K=0; K < NUM_MINORS; K++)
-		ObstructionMinorFreqs[K] = 0;
-
-	// Seed the random number generator with "now". Do it after any prompting
-	// to tie randomness to human process of answering the prompt.
-	srand(time(NULL));
-
-	// Select a counter update frequency that updates more frequently with larger graphs
-	// and which is relatively prime with 10 so that all digits of the count will change
-	// even though we aren't showing the count value on every iteration
-	countUpdateFreq = 3579 / SizeOfGraphs;
-	countUpdateFreq = countUpdateFreq < 1 ? 1 : countUpdateFreq;
-	countUpdateFreq = countUpdateFreq % 2 == 0 ? countUpdateFreq+1 : countUpdateFreq;
-	countUpdateFreq = countUpdateFreq % 5 == 0 ? countUpdateFreq+2 : countUpdateFreq;
-
-	// Start the count
-	fprintf(stdout, "0\r");
-	fflush(stdout);
-
-	// Start the timer
-	platform_GetTime(start);
-
-	messageFormat = "Failed to write graph \"%.*s\"\nMake the directory if not present\n";
-	charsAvailForStr = (int) (MAXLINE - strlen(messageFormat));
-	// Generate and process the number of graphs requested
-	for (K=0; K < NumGraphs; K++)
-	{
-		if ((Result = gp_CreateRandomGraph(theGraph)) == OK)
-		{
-			if (tolower(OrigOut)=='y')
-			{
-				sprintf(theFileName, "random%c%d.txt", FILE_DELIMITER, K%10);
-				writeResult = gp_Write(theGraph, theFileName, WRITE_ADJLIST);
-				if (writeResult != OK && !writeErrorReported_Random)
-				{
-					sprintf(messageContents, messageFormat, charsAvailForStr, theFileName);
-					ErrorMessage(messageContents);
-					writeErrorReported_Random = TRUE;
-				}
-			}
-
-			gp_CopyGraph(origGraph, theGraph);
-
-			if (strchr("pdo234", command))
-			{
-				Result = gp_Embed(theGraph, embedFlags);
-
-				if (gp_TestEmbedResultIntegrity(theGraph, origGraph, Result) != Result)
-					Result = NOTOK;
-
-				if (Result == OK)
-				{
-					MainStatistic++;
-
-					if (tolower(EmbeddableOut) == 'y')
-					{
-						sprintf(theFileName, "embedded%c%d.txt", FILE_DELIMITER, K%10);
-						writeResult = gp_Write(theGraph, theFileName, WRITE_ADJMATRIX);
-						if (writeResult != OK && !writeErrorReported_Embedded)
-						{
-							sprintf(messageContents, messageFormat, charsAvailForStr, theFileName);
-							ErrorMessage(messageContents);
-							writeErrorReported_Embedded = TRUE;
-						}
-					}
-
-					if (tolower(AdjListsForEmbeddingsOut) == 'y')
-					{
-						sprintf(theFileName, "adjlist%c%d.txt", FILE_DELIMITER, K%10);
-						writeResult = gp_Write(theGraph, theFileName, WRITE_ADJLIST);
-						if (writeResult != OK && !writeErrorReported_AdjList)
-						{
-							sprintf(messageContents, messageFormat, charsAvailForStr, theFileName);
-							ErrorMessage(messageContents);
-							writeErrorReported_AdjList = TRUE;
-						}
-					}
-				}
-				else if (Result == NONEMBEDDABLE)
-				{
-					if (embedFlags == EMBEDFLAGS_PLANAR || embedFlags == EMBEDFLAGS_OUTERPLANAR)
-					{
-						if (theGraph->IC.minorType & MINORTYPE_A)
-							ObstructionMinorFreqs[0] ++;
-						else if (theGraph->IC.minorType & MINORTYPE_B)
-							ObstructionMinorFreqs[1] ++;
-						else if (theGraph->IC.minorType & MINORTYPE_C)
-							ObstructionMinorFreqs[2] ++;
-						else if (theGraph->IC.minorType & MINORTYPE_D)
-							ObstructionMinorFreqs[3] ++;
-						else if (theGraph->IC.minorType & MINORTYPE_E)
-							ObstructionMinorFreqs[4] ++;
-
-						if (theGraph->IC.minorType & MINORTYPE_E1)
-							ObstructionMinorFreqs[5] ++;
-						else if (theGraph->IC.minorType & MINORTYPE_E2)
-							ObstructionMinorFreqs[6] ++;
-						else if (theGraph->IC.minorType & MINORTYPE_E3)
-							ObstructionMinorFreqs[7] ++;
-						else if (theGraph->IC.minorType & MINORTYPE_E4)
-							ObstructionMinorFreqs[8] ++;
-
-						if (tolower(ObstructedOut) == 'y')
-						{
-							sprintf(theFileName, "obstructed%c%d.txt", FILE_DELIMITER, K%10);
-							writeResult = gp_Write(theGraph, theFileName, WRITE_ADJMATRIX);
-							if (writeResult != OK && !writeErrorReported_Obstructed)
-							{
-								sprintf(messageContents, messageFormat, charsAvailForStr, theFileName);
-								ErrorMessage(messageContents);
-								writeErrorReported_Obstructed = TRUE;
-							}
-						}
-					}
-				}
-			}
-
-			// If there is an error in processing, then write the file for debugging
-			if (Result != OK && Result != NONEMBEDDABLE)
-			{
-				sprintf(theFileName, "error%c%d.txt", FILE_DELIMITER, K%10);
-				writeResult = gp_Write(origGraph, theFileName, WRITE_ADJLIST);
-				if (writeResult != OK && !writeErrorReported_Error)
-				{
-					sprintf(messageContents, messageFormat, charsAvailForStr, theFileName);
-					ErrorMessage(messageContents);
-					writeErrorReported_Error = TRUE;
-				}
-			}
-		}
-
-		// Reinitialize or recreate graphs for next iteration
-		ReinitializeGraph(&theGraph, ReuseGraphs, command);
-		ReinitializeGraph(&origGraph, ReuseGraphs, command);
-
-		// Show progress, but not so often that it bogs down progress
-		if (!getQuietModeSetting() && (K+1) % countUpdateFreq == 0)
-		{
-			fprintf(stdout, "%d\r", K+1);
-			fflush(stdout);
-		}
-
-		// Terminate loop on error
-		if (Result != OK && Result != NONEMBEDDABLE)
-		{
-			ErrorMessage("\nError found\n");
-			Result = NOTOK;
-			break;
-		}
-	}
-
-	// Stop the timer
-	platform_GetTime(end);
-
-	// Finish the count
-	fprintf(stdout, "%d\n", NumGraphs);
-	fflush(stdout);
-
-	// Free the graph structures created before the loop
-	gp_Free(&theGraph);
-	gp_Free(&origGraph);
-
-	// Print some demographic results
-	if (Result == OK || Result == NONEMBEDDABLE)
-		Message("\nNo Errors Found.");
-
-	sprintf(messageContents, "\nDone (%.3lf seconds).\n", platform_GetDuration(start,end));
-	Message(messageContents);
-
-	// Report statistics for planar or outerplanar embedding
-	if (embedFlags == EMBEDFLAGS_PLANAR || embedFlags == EMBEDFLAGS_OUTERPLANAR)
-	{
-		sprintf(messageContents, "Num Embedded=%d.\n", MainStatistic);
-		Message(messageContents);
-
-		for (K=0; K<5; K++)
-		{
-			// Outerplanarity does not produces minors C and D
-			if (embedFlags == EMBEDFLAGS_OUTERPLANAR && (K==2 || K==3))
-				continue;
-
-			sprintf(messageContents, "Minor %c = %d\n", K+'A', ObstructionMinorFreqs[K]);
-			Message(messageContents);
-		}
-
-		if (!(embedFlags & ~EMBEDFLAGS_PLANAR))
-		{
-			sprintf(messageContents, "\nNote: E1 are added to C, E2 are added to A, and E=E3+E4+K5 homeomorphs.\n");
-			Message(messageContents);
-
-			for (K=5; K<NUM_MINORS; K++)
-			{
-				sprintf(messageContents, "Minor E%d = %d\n", K-4, ObstructionMinorFreqs[K]);
-				Message(messageContents);
-			}
-		}
-	}
-
-	// Report statistics for graph drawing
-	else if (embedFlags == EMBEDFLAGS_DRAWPLANAR)
-	{
-		sprintf(messageContents, "Num Graphs Embedded and Drawn=%d.\n", MainStatistic);
-		Message(messageContents);
-	}
-
-	// Report statistics for subgraph homeomorphism algorithms
-	else if (embedFlags == EMBEDFLAGS_SEARCHFORK23)
-	{
-		sprintf(messageContents, "Of the generated graphs, %d did not contain a K_{2,3} homeomorph as a subgraph.\n", MainStatistic);
-		Message(messageContents);
-	}
-	else if (embedFlags == EMBEDFLAGS_SEARCHFORK33)
-	{
-		sprintf(messageContents, "Of the generated graphs, %d did not contain a K_{3,3} homeomorph as a subgraph.\n", MainStatistic);
-		Message(messageContents);
-	}
-	else if (embedFlags == EMBEDFLAGS_SEARCHFORK4)
-	{
-		sprintf(messageContents, "Of the generated graphs, %d did not contain a K_4 homeomorph as a subgraph.\n", MainStatistic);
-		Message(messageContents);
-	}
-
-	FlushConsole(stdout);
-
-	return Result==OK || Result==NONEMBEDDABLE ? OK : NOTOK;
->>>>>>> 68d8fcf2
-}
-
-/****************************************************************************
- GetNumberIfZero()
- Internal function that gets a number if the given *pNum is zero.
- The prompt is displayed if the number must be obtained from the user.
- Whether the given number is used or obtained from the user, the function
- ensures it is in the range [min, max] and assigns the midpoint value if
- it is not.
- ****************************************************************************/
-
-void GetNumberIfZero(int *pNum, char *prompt, int min, int max)
-{
-	if (*pNum == 0)
-	{
-		Prompt(prompt);
-		scanf(" %d", pNum);
-	}
-
-	if (min < 1) min = 1;
-	if (max < min) max = min;
-
-	if (*pNum < min || *pNum > max)
-	{
-		*pNum = (max + min) / 2;
-		char messageContents[MAXLINE + 1];
-		sprintf(messageContents, "Number out of range [%d, %d]; changed to %d\n", min, max, *pNum);
-		ErrorMessage(messageContents);
-	}
-}
-
-/****************************************************************************
- MakeGraph()
- Internal function that makes a new graph, initializes it, and attaches an
- algorithm to it based on the command.
- ****************************************************************************/
-
-graphP MakeGraph(int Size, char command)
-{
-	graphP theGraph;
-	if ((theGraph = gp_New()) == NULL || gp_InitGraph(theGraph, Size) != OK)
-	{
-		ErrorMessage("Error creating space for a graph of the given size.\n");
-		gp_Free(&theGraph);
-		return NULL;
-	}
-
-// Enable the appropriate feature. Although the same code appears in SpecificGraph,
-// it is deliberately not separated to a common utility because SpecificGraph is
-// used as a self-contained tutorial.  It is not that hard to update both locations
-// when new algorithms are added.
-
-	switch (command)
-	{
-		case 'd' : gp_AttachDrawPlanar(theGraph); break;
-		case '2' : gp_AttachK23Search(theGraph); break;
-		case '3' : gp_AttachK33Search(theGraph); break;
-		case '4' : gp_AttachK4Search(theGraph); break;
-	}
-
-	return theGraph;
-}
-
-/****************************************************************************
- ReinitializeGraph()
- Internal function that will either reinitialize the given graph or free it
- and make a new one just like it.
- ****************************************************************************/
-
-void ReinitializeGraph(graphP *pGraph, int ReuseGraphs, char command)
-{
-	if (ReuseGraphs)
-		gp_ReinitializeGraph(*pGraph);
-	else
-	{
-		graphP newGraph = MakeGraph((*pGraph)->N, command);
-		gp_Free(pGraph);
-		*pGraph = newGraph;
-	}
-}
-
-/****************************************************************************
- Creates a random maximal planar graph, then adds 'extraEdges' edges to it.
- ****************************************************************************/
-
-int RandomGraph(char command, int extraEdges, int numVertices, char *outfileName, char *outfile2Name)
-{
-int  Result;
-platform_time start, end;
-graphP theGraph=NULL, origGraph;
-int embedFlags = GetEmbedFlags(command);
-char saveEdgeListFormat;
-
-<<<<<<< HEAD
-     GetNumberIfZero(&numVertices, "Enter number of vertices:", 1, 1000000);
-     if ((theGraph = MakeGraph(numVertices, command)) == NULL)
-    	 return NOTOK;
-
-     srand(time(NULL));
-
-     Message("Creating the random graph...\n");
-     platform_GetTime(start);
-     if (gp_CreateRandomGraphEx(theGraph, 3*numVertices-6+extraEdges) != OK)
-     {
-         ErrorMessage("gp_CreateRandomGraphEx() failed\n");
-         return NOTOK;
-     }
-     platform_GetTime(end);
-
-     sprintf(Line, "Created random graph with %d edges in %.3lf seconds. ", theGraph->M, platform_GetDuration(start,end));
-     Message(Line);
-     FlushConsole(stdout);
-
-     // The user may have requested a copy of the random graph before processing
-     if (outfile2Name != NULL)
-     {
-         gp_Write(theGraph, outfile2Name, WRITE_ADJLIST);
-     }
-
-     origGraph = gp_DupGraph(theGraph);
-
-     // Do the requested algorithm on the randomly generated graph
-     Message("Now processing\n");
-     FlushConsole(stdout);
-
-     if (strchr(GetAlgorithmChoices(), command))
-     {
-         platform_GetTime(start);
-         Result = gp_Embed(theGraph, embedFlags);
-         platform_GetTime(end);
-
-    	 gp_SortVertices(theGraph);
-
-         if (gp_TestEmbedResultIntegrity(theGraph, origGraph, Result) != Result)
-             Result = NOTOK;
-     }
-     else
-    	 Result = NOTOK;
-
-     // Write what the algorithm determined and how long it took
-     WriteAlgorithmResults(theGraph, Result, command, start, end, NULL);
-
-     // On successful algorithm result, write the output file and see if the
-     // user wants the edge list formatted file.
-     if (Result == OK || Result == NONEMBEDDABLE)
-     {
-    	 if (outfileName != NULL)
-    		 gp_Write(theGraph, outfileName, WRITE_ADJLIST);
-
-    	 if (quietMode == 'n')
-    	 {
-             Prompt("Do you want to save the generated graph in edge list format (y/n)? ");
-             fflush(stdin);
-             scanf(" %c", &saveEdgeListFormat);
-    	 }
-    	 else
-    		 saveEdgeListFormat = 'n';
-
-         if (tolower(saveEdgeListFormat) == 'y')
-         {
-        	 char theFileName[256];
-
-             if (extraEdges > 0)
-            	 strcpy(theFileName, "nonPlanarEdgeList.txt");
-             else
-            	 strcpy(theFileName, "maxPlanarEdgeList.txt");
-
-             sprintf(Line, "Saving edge list format of original graph to '%s'\n", theFileName);
-        	 Message(Line);
-             SaveAsciiGraph(origGraph, theFileName);
-
-             strcat(theFileName, ".out.txt");
-             sprintf(Line, "Saving edge list format of result to '%s'\n", theFileName);
-        	 Message(Line);
-             SaveAsciiGraph(theGraph, theFileName);
-         }
-     }
-     else ErrorMessage("Failure occurred");
-
-     gp_Free(&theGraph);
-     gp_Free(&origGraph);
-
-     FlushConsole(stdout);
-     return Result;
-=======
-	char *messageFormat = NULL;
-	char messageContents[MAXLINE + 1];
-	int charsAvailForStr = 0;
-
-	GetNumberIfZero(&numVertices, "Enter number of vertices:", 1, 1000000);
-	if ((theGraph = MakeGraph(numVertices, command)) == NULL)
-		return NOTOK;
-
-	 srand(time(NULL));
-
-	Message("Creating the random graph...\n");
-	platform_GetTime(start);
-	if (gp_CreateRandomGraphEx(theGraph, 3*numVertices-6+extraEdges) != OK)
-	{
-		ErrorMessage("gp_CreateRandomGraphEx() failed\n");
-		return NOTOK;
-	}
-	platform_GetTime(end);
-
-	sprintf(messageContents, "Created random graph with %d edges in %.3lf seconds. ", theGraph->M, platform_GetDuration(start,end));
-	Message(messageContents);
-	FlushConsole(stdout);
-
-	// The user may have requested a copy of the random graph before processing
-	if (outfile2Name != NULL)
-	{
-		gp_Write(theGraph, outfile2Name, WRITE_ADJLIST);
-	}
-
-	origGraph = gp_DupGraph(theGraph);
-
-	// Do the requested algorithm on the randomly generated graph
-	Message("Now processing\n");
-	FlushConsole(stdout);
-
-	if (strchr("pdo234", command))
-	{
-		platform_GetTime(start);
-		Result = gp_Embed(theGraph, embedFlags);
-		platform_GetTime(end);
-
-		gp_SortVertices(theGraph);
-
-		if (gp_TestEmbedResultIntegrity(theGraph, origGraph, Result) != Result)
-			Result = NOTOK;
-	}
-	else
-		Result = NOTOK;
-
-	// Write what the algorithm determined and how long it took
-	WriteAlgorithmResults(theGraph, Result, command, start, end, NULL);
-
-	// On successful algorithm result, write the output file and see if the
-	// user wants the edge list formatted file.
-	if (Result == OK || Result == NONEMBEDDABLE)
-	{
-		if (outfileName != NULL)
-			gp_Write(theGraph, outfileName, WRITE_ADJLIST);
-
-		if (!getQuietModeSetting())
-		{
-			Prompt("Do you want to save the generated graph in edge list format (y/n)? ");
-			fflush(stdin);
-			scanf(" %c", &saveEdgeListFormat);
-		}
-		else
-			saveEdgeListFormat = 'n';
-
-		if (tolower(saveEdgeListFormat) == 'y')
-		{
-			char theFileName[256];
-
-			if (extraEdges > 0)
-				strcpy(theFileName, "nonPlanarEdgeList.txt");
-			else
-				strcpy(theFileName, "maxPlanarEdgeList.txt");
-
-			messageFormat = "Saving edge list format of original graph to \"%.*s\"\n";
-			charsAvailForStr = (int) (MAXLINE - strlen(messageFormat));
-			sprintf(messageContents, messageFormat, charsAvailForStr, theFileName);
-			Message(messageContents);
-			SaveAsciiGraph(origGraph, theFileName);
-
-			strcat(theFileName, ".out.txt");
-			messageFormat =  "Saving edge list format of result to \"%.*s\"\n";
-			charsAvailForStr = (int) (MAXLINE - strlen(messageFormat));
-			sprintf(messageContents, messageFormat, charsAvailForStr, theFileName);
-			Message(messageContents);
-			SaveAsciiGraph(theGraph, theFileName);
-		}
-	}
-	else ErrorMessage("Failure occurred");
-
-	gp_Free(&theGraph);
-	gp_Free(&origGraph);
-
-	FlushConsole(stdout);
-	return Result;
->>>>>>> 68d8fcf2
-}
+/*
+Copyright (c) 1997-2022, John M. Boyer
+All rights reserved.
+See the LICENSE.TXT file for licensing information.
+*/
+
+#include "planarity.h"
+
+void GetNumberIfZero(int *pNum, char *prompt, int min, int max);
+void ReinitializeGraph(graphP *pGraph, int ReuseGraphs, char command);
+graphP MakeGraph(int Size, char command);
+
+/****************************************************************************
+ RandomGraphs()
+ Top-level method to randomly generate graphs to test the algorithm given by
+ the command parameter.
+ The number of graphs to generate, and the number of vertices for each graph,
+ can be sent as the second and third params.  For each that is sent as zero,
+ this method will prompt the user for a value.
+ ****************************************************************************/
+
+#define NUM_MINORS  9
+
+int  RandomGraphs(char command, int NumGraphs, int SizeOfGraphs)
+{
+char theFileName[256];
+int  K, countUpdateFreq;
+int Result=OK, MainStatistic=0;
+int  ObstructionMinorFreqs[NUM_MINORS];
+graphP theGraph=NULL, origGraph=NULL;
+platform_time start, end;
+int embedFlags = GetEmbedFlags(command);
+int ReuseGraphs = TRUE;
+int writeResult;
+int writeErrorReported_Random=FALSE, writeErrorReported_Embedded=FALSE,
+	writeErrorReported_AdjList=FALSE, writeErrorReported_Obstructed=FALSE,
+	writeErrorReported_Error=FALSE;
+
+	char *messageFormat = NULL;
+	char messageContents[MAXLINE + 1];
+	int charsAvailForStr = 0;
+
+	GetNumberIfZero(&NumGraphs, "Enter number of graphs to generate:", 1, 1000000000);
+	GetNumberIfZero(&SizeOfGraphs, "Enter size of graphs:", 1, 10000);
+
+	theGraph = MakeGraph(SizeOfGraphs, command);
+	origGraph = MakeGraph(SizeOfGraphs, command);
+	if (theGraph == NULL || origGraph == NULL)
+	{
+		gp_Free(&theGraph);
+		return NOTOK;
+	}
+
+	// Initialize a secondary statistics array
+	for (K=0; K < NUM_MINORS; K++)
+		ObstructionMinorFreqs[K] = 0;
+
+	// Seed the random number generator with "now". Do it after any prompting
+	// to tie randomness to human process of answering the prompt.
+	srand(time(NULL));
+
+	// Select a counter update frequency that updates more frequently with larger graphs
+	// and which is relatively prime with 10 so that all digits of the count will change
+	// even though we aren't showing the count value on every iteration
+	countUpdateFreq = 3579 / SizeOfGraphs;
+	countUpdateFreq = countUpdateFreq < 1 ? 1 : countUpdateFreq;
+	countUpdateFreq = countUpdateFreq % 2 == 0 ? countUpdateFreq+1 : countUpdateFreq;
+	countUpdateFreq = countUpdateFreq % 5 == 0 ? countUpdateFreq+2 : countUpdateFreq;
+
+	// Start the count
+	fprintf(stdout, "0\r");
+	fflush(stdout);
+
+	// Start the timer
+	platform_GetTime(start);
+
+	messageFormat = "Failed to write graph \"%.*s\"\nMake the directory if not present\n";
+	charsAvailForStr = (int) (MAXLINE - strlen(messageFormat));
+	// Generate and process the number of graphs requested
+	for (K=0; K < NumGraphs; K++)
+	{
+		if ((Result = gp_CreateRandomGraph(theGraph)) == OK)
+		{
+			if (tolower(OrigOut)=='y')
+			{
+				sprintf(theFileName, "random%c%d.txt", FILE_DELIMITER, K%10);
+				writeResult = gp_Write(theGraph, theFileName, WRITE_ADJLIST);
+				if (writeResult != OK && !writeErrorReported_Random)
+				{
+					sprintf(messageContents, messageFormat, charsAvailForStr, theFileName);
+					ErrorMessage(messageContents);
+					writeErrorReported_Random = TRUE;
+				}
+			}
+
+			gp_CopyGraph(origGraph, theGraph);
+
+			if (strchr(GetAlgorithmChoices(), command))
+			{
+				Result = gp_Embed(theGraph, embedFlags);
+
+				if (gp_TestEmbedResultIntegrity(theGraph, origGraph, Result) != Result)
+					Result = NOTOK;
+
+				if (Result == OK)
+				{
+					MainStatistic++;
+
+					if (tolower(EmbeddableOut) == 'y')
+					{
+						sprintf(theFileName, "embedded%c%d.txt", FILE_DELIMITER, K%10);
+						writeResult = gp_Write(theGraph, theFileName, WRITE_ADJMATRIX);
+						if (writeResult != OK && !writeErrorReported_Embedded)
+						{
+							sprintf(messageContents, messageFormat, charsAvailForStr, theFileName);
+							ErrorMessage(messageContents);
+							writeErrorReported_Embedded = TRUE;
+						}
+					}
+
+					if (tolower(AdjListsForEmbeddingsOut) == 'y')
+					{
+						sprintf(theFileName, "adjlist%c%d.txt", FILE_DELIMITER, K%10);
+						writeResult = gp_Write(theGraph, theFileName, WRITE_ADJLIST);
+						if (writeResult != OK && !writeErrorReported_AdjList)
+						{
+							sprintf(messageContents, messageFormat, charsAvailForStr, theFileName);
+							ErrorMessage(messageContents);
+							writeErrorReported_AdjList = TRUE;
+						}
+					}
+				}
+				else if (Result == NONEMBEDDABLE)
+				{
+					if (embedFlags == EMBEDFLAGS_PLANAR || embedFlags == EMBEDFLAGS_OUTERPLANAR)
+					{
+						if (theGraph->IC.minorType & MINORTYPE_A)
+							ObstructionMinorFreqs[0] ++;
+						else if (theGraph->IC.minorType & MINORTYPE_B)
+							ObstructionMinorFreqs[1] ++;
+						else if (theGraph->IC.minorType & MINORTYPE_C)
+							ObstructionMinorFreqs[2] ++;
+						else if (theGraph->IC.minorType & MINORTYPE_D)
+							ObstructionMinorFreqs[3] ++;
+						else if (theGraph->IC.minorType & MINORTYPE_E)
+							ObstructionMinorFreqs[4] ++;
+
+						if (theGraph->IC.minorType & MINORTYPE_E1)
+							ObstructionMinorFreqs[5] ++;
+						else if (theGraph->IC.minorType & MINORTYPE_E2)
+							ObstructionMinorFreqs[6] ++;
+						else if (theGraph->IC.minorType & MINORTYPE_E3)
+							ObstructionMinorFreqs[7] ++;
+						else if (theGraph->IC.minorType & MINORTYPE_E4)
+							ObstructionMinorFreqs[8] ++;
+
+						if (tolower(ObstructedOut) == 'y')
+						{
+							sprintf(theFileName, "obstructed%c%d.txt", FILE_DELIMITER, K%10);
+							writeResult = gp_Write(theGraph, theFileName, WRITE_ADJMATRIX);
+							if (writeResult != OK && !writeErrorReported_Obstructed)
+							{
+								sprintf(messageContents, messageFormat, charsAvailForStr, theFileName);
+								ErrorMessage(messageContents);
+								writeErrorReported_Obstructed = TRUE;
+							}
+						}
+					}
+				}
+			}
+
+			// If there is an error in processing, then write the file for debugging
+			if (Result != OK && Result != NONEMBEDDABLE)
+			{
+				sprintf(theFileName, "error%c%d.txt", FILE_DELIMITER, K%10);
+				writeResult = gp_Write(origGraph, theFileName, WRITE_ADJLIST);
+				if (writeResult != OK && !writeErrorReported_Error)
+				{
+					sprintf(messageContents, messageFormat, charsAvailForStr, theFileName);
+					ErrorMessage(messageContents);
+					writeErrorReported_Error = TRUE;
+				}
+			}
+		}
+
+		// Reinitialize or recreate graphs for next iteration
+		ReinitializeGraph(&theGraph, ReuseGraphs, command);
+		ReinitializeGraph(&origGraph, ReuseGraphs, command);
+
+		// Show progress, but not so often that it bogs down progress
+		if (!getQuietModeSetting() && (K+1) % countUpdateFreq == 0)
+		{
+			fprintf(stdout, "%d\r", K+1);
+			fflush(stdout);
+		}
+
+		// Terminate loop on error
+		if (Result != OK && Result != NONEMBEDDABLE)
+		{
+			ErrorMessage("\nError found\n");
+			Result = NOTOK;
+			break;
+		}
+	}
+
+	// Stop the timer
+	platform_GetTime(end);
+
+	// Finish the count
+	fprintf(stdout, "%d\n", NumGraphs);
+	fflush(stdout);
+
+	// Free the graph structures created before the loop
+	gp_Free(&theGraph);
+	gp_Free(&origGraph);
+
+	// Print some demographic results
+	if (Result == OK || Result == NONEMBEDDABLE)
+		Message("\nNo Errors Found.");
+
+	sprintf(messageContents, "\nDone (%.3lf seconds).\n", platform_GetDuration(start,end));
+	Message(messageContents);
+
+	// Report statistics for planar or outerplanar embedding
+	if (embedFlags == EMBEDFLAGS_PLANAR || embedFlags == EMBEDFLAGS_OUTERPLANAR)
+	{
+		sprintf(messageContents, "Num Embedded=%d.\n", MainStatistic);
+		Message(messageContents);
+
+		for (K=0; K<5; K++)
+		{
+			// Outerplanarity does not produces minors C and D
+			if (embedFlags == EMBEDFLAGS_OUTERPLANAR && (K==2 || K==3))
+				continue;
+
+			sprintf(messageContents, "Minor %c = %d\n", K+'A', ObstructionMinorFreqs[K]);
+			Message(messageContents);
+		}
+
+		if (!(embedFlags & ~EMBEDFLAGS_PLANAR))
+		{
+			sprintf(messageContents, "\nNote: E1 are added to C, E2 are added to A, and E=E3+E4+K5 homeomorphs.\n");
+			Message(messageContents);
+
+			for (K=5; K<NUM_MINORS; K++)
+			{
+				sprintf(messageContents, "Minor E%d = %d\n", K-4, ObstructionMinorFreqs[K]);
+				Message(messageContents);
+			}
+		}
+	}
+
+	// Report statistics for graph drawing
+	else if (embedFlags == EMBEDFLAGS_DRAWPLANAR)
+	{
+		sprintf(messageContents, "Num Graphs Embedded and Drawn=%d.\n", MainStatistic);
+		Message(messageContents);
+	}
+
+	// Report statistics for subgraph homeomorphism algorithms
+	else if (embedFlags == EMBEDFLAGS_SEARCHFORK23)
+	{
+		sprintf(messageContents, "Of the generated graphs, %d did not contain a K_{2,3} homeomorph as a subgraph.\n", MainStatistic);
+		Message(messageContents);
+	}
+	else if (embedFlags == EMBEDFLAGS_SEARCHFORK33)
+	{
+		sprintf(messageContents, "Of the generated graphs, %d did not contain a K_{3,3} homeomorph as a subgraph.\n", MainStatistic);
+		Message(messageContents);
+	}
+	else if (embedFlags == EMBEDFLAGS_SEARCHFORK4)
+	{
+		sprintf(messageContents, "Of the generated graphs, %d did not contain a K_4 homeomorph as a subgraph.\n", MainStatistic);
+		Message(messageContents);
+	}
+
+	FlushConsole(stdout);
+
+	return Result==OK || Result==NONEMBEDDABLE ? OK : NOTOK;
+}
+
+/****************************************************************************
+ GetNumberIfZero()
+ Internal function that gets a number if the given *pNum is zero.
+ The prompt is displayed if the number must be obtained from the user.
+ Whether the given number is used or obtained from the user, the function
+ ensures it is in the range [min, max] and assigns the midpoint value if
+ it is not.
+ ****************************************************************************/
+
+void GetNumberIfZero(int *pNum, char *prompt, int min, int max)
+{
+	if (*pNum == 0)
+	{
+		Prompt(prompt);
+		scanf(" %d", pNum);
+	}
+
+	if (min < 1) min = 1;
+	if (max < min) max = min;
+
+	if (*pNum < min || *pNum > max)
+	{
+		*pNum = (max + min) / 2;
+		char messageContents[MAXLINE + 1];
+		sprintf(messageContents, "Number out of range [%d, %d]; changed to %d\n", min, max, *pNum);
+		ErrorMessage(messageContents);
+	}
+}
+
+/****************************************************************************
+ MakeGraph()
+ Internal function that makes a new graph, initializes it, and attaches an
+ algorithm to it based on the command.
+ ****************************************************************************/
+
+graphP MakeGraph(int Size, char command)
+{
+	graphP theGraph;
+	if ((theGraph = gp_New()) == NULL || gp_InitGraph(theGraph, Size) != OK)
+	{
+		ErrorMessage("Error creating space for a graph of the given size.\n");
+		gp_Free(&theGraph);
+		return NULL;
+	}
+
+// Enable the appropriate feature. Although the same code appears in SpecificGraph,
+// it is deliberately not separated to a common utility because SpecificGraph is
+// used as a self-contained tutorial.  It is not that hard to update both locations
+// when new algorithms are added.
+
+	switch (command)
+	{
+		case 'd' : gp_AttachDrawPlanar(theGraph); break;
+		case '2' : gp_AttachK23Search(theGraph); break;
+		case '3' : gp_AttachK33Search(theGraph); break;
+		case '4' : gp_AttachK4Search(theGraph); break;
+	}
+
+	return theGraph;
+}
+
+/****************************************************************************
+ ReinitializeGraph()
+ Internal function that will either reinitialize the given graph or free it
+ and make a new one just like it.
+ ****************************************************************************/
+
+void ReinitializeGraph(graphP *pGraph, int ReuseGraphs, char command)
+{
+	if (ReuseGraphs)
+		gp_ReinitializeGraph(*pGraph);
+	else
+	{
+		graphP newGraph = MakeGraph((*pGraph)->N, command);
+		gp_Free(pGraph);
+		*pGraph = newGraph;
+	}
+}
+
+/****************************************************************************
+ Creates a random maximal planar graph, then adds 'extraEdges' edges to it.
+ ****************************************************************************/
+
+int RandomGraph(char command, int extraEdges, int numVertices, char *outfileName, char *outfile2Name)
+{
+int  Result;
+platform_time start, end;
+graphP theGraph=NULL, origGraph;
+int embedFlags = GetEmbedFlags(command);
+char saveEdgeListFormat;
+
+	char *messageFormat = NULL;
+	char messageContents[MAXLINE + 1];
+	int charsAvailForStr = 0;
+
+	GetNumberIfZero(&numVertices, "Enter number of vertices:", 1, 1000000);
+	if ((theGraph = MakeGraph(numVertices, command)) == NULL)
+		return NOTOK;
+
+	 srand(time(NULL));
+
+	Message("Creating the random graph...\n");
+	platform_GetTime(start);
+	if (gp_CreateRandomGraphEx(theGraph, 3*numVertices-6+extraEdges) != OK)
+	{
+		ErrorMessage("gp_CreateRandomGraphEx() failed\n");
+		return NOTOK;
+	}
+	platform_GetTime(end);
+
+	sprintf(messageContents, "Created random graph with %d edges in %.3lf seconds. ", theGraph->M, platform_GetDuration(start,end));
+	Message(messageContents);
+	FlushConsole(stdout);
+
+	// The user may have requested a copy of the random graph before processing
+	if (outfile2Name != NULL)
+	{
+		gp_Write(theGraph, outfile2Name, WRITE_ADJLIST);
+	}
+
+	origGraph = gp_DupGraph(theGraph);
+
+	// Do the requested algorithm on the randomly generated graph
+	Message("Now processing\n");
+	FlushConsole(stdout);
+
+	if (strchr(GetAlgorithmChoices(), command))
+	{
+		platform_GetTime(start);
+		Result = gp_Embed(theGraph, embedFlags);
+		platform_GetTime(end);
+
+		gp_SortVertices(theGraph);
+
+		if (gp_TestEmbedResultIntegrity(theGraph, origGraph, Result) != Result)
+			Result = NOTOK;
+	}
+	else
+		Result = NOTOK;
+
+	// Write what the algorithm determined and how long it took
+	WriteAlgorithmResults(theGraph, Result, command, start, end, NULL);
+
+	// On successful algorithm result, write the output file and see if the
+	// user wants the edge list formatted file.
+	if (Result == OK || Result == NONEMBEDDABLE)
+	{
+		if (outfileName != NULL)
+			gp_Write(theGraph, outfileName, WRITE_ADJLIST);
+
+		if (!getQuietModeSetting())
+		{
+			Prompt("Do you want to save the generated graph in edge list format (y/n)? ");
+			fflush(stdin);
+			scanf(" %c", &saveEdgeListFormat);
+		}
+		else
+			saveEdgeListFormat = 'n';
+
+		if (tolower(saveEdgeListFormat) == 'y')
+		{
+			char theFileName[256];
+
+			if (extraEdges > 0)
+				strcpy(theFileName, "nonPlanarEdgeList.txt");
+			else
+				strcpy(theFileName, "maxPlanarEdgeList.txt");
+
+			messageFormat = "Saving edge list format of original graph to \"%.*s\"\n";
+			charsAvailForStr = (int) (MAXLINE - strlen(messageFormat));
+			sprintf(messageContents, messageFormat, charsAvailForStr, theFileName);
+			Message(messageContents);
+			SaveAsciiGraph(origGraph, theFileName);
+
+			strcat(theFileName, ".out.txt");
+			messageFormat =  "Saving edge list format of result to \"%.*s\"\n";
+			charsAvailForStr = (int) (MAXLINE - strlen(messageFormat));
+			sprintf(messageContents, messageFormat, charsAvailForStr, theFileName);
+			Message(messageContents);
+			SaveAsciiGraph(theGraph, theFileName);
+		}
+	}
+	else ErrorMessage("Failure occurred");
+
+	gp_Free(&theGraph);
+	gp_Free(&origGraph);
+
+	FlushConsole(stdout);
+	return Result;
+}