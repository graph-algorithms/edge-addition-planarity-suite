/*
Copyright (c) 1997-2024, John M. Boyer
All rights reserved.
See the LICENSE.TXT file for licensing information.
*/

#include <string.h>
#include <stdlib.h>

#include "strOrFile.h"

/********************************************************************
 sf_New()
 Accepts a FILE pointer XOR a string, which are not owned by the container.

 Returns the allocated string-or-file container, or NULL on error.
 ********************************************************************/
strOrFileP sf_New(FILE * pFile, char *theStr)
{
strOrFileP theStrOrFile;
	if (((pFile == NULL) && (theStr == NULL))
		|| ((pFile != NULL) && ((theStr != NULL) && (strlen(theStr) >= 0))))
		return NULL;

	theStrOrFile =  (strOrFileP) calloc(sizeof(strOrFile), 1);
	if (theStrOrFile != NULL)
	{
		if (pFile != NULL)
			theStrOrFile->pFile = pFile;
		else if ((theStr != NULL) && (strlen(theStr) >= 0))
		{
			theStrOrFile->theStr = theStr;
			theStrOrFile->theStrPos = 0;
		}
	}
	
	return theStrOrFile;
}

/********************************************************************
 sf_getc()
 If strOrFileP has FILE pointer to input file, calls getc().
 If strOrFileP has input string, returns character at theStrPos and
 increments theStrPos.
 ********************************************************************/
char sf_getc(strOrFileP theStrOrFile)
{
	char theChar = '\0';

	if (theStrOrFile != NULL)
	{
		if (theStrOrFile->pFile != NULL)
			theChar = getc(theStrOrFile->pFile);
		else if (theStrOrFile->theStr != NULL)
		{
			if ((theStrOrFile->theStr + theStrOrFile->theStrPos)[0] == '\0')
				return EOF;

			theChar = theStrOrFile->theStr[theStrOrFile->theStrPos++];
		} 
	}
	
	return theChar;
}

/********************************************************************
 sf_ungetc()
 Order of parameters matches stdio ungetc().

 If strOrFileP has FILE pointer to input file, calls ungetc().
 If strOrFileP has input string, decrements theStrPos and returns
 character at theStrPos.

 Like ungetc() in stdio, on success theChar is returned. On failure, EOF
 is returned. 
 ********************************************************************/
char sf_ungetc(char theChar, strOrFileP theStrOrFile)
{
	char charToReturn = EOF;

	if (theStrOrFile != NULL)
	{
		if (theStrOrFile->pFile != NULL)
			charToReturn = ungetc(theChar, theStrOrFile->pFile);
		// Don't want to ungetc to an index before theStrOrFile->theStr start
		else if (theStrOrFile->theStr != NULL)
		{
			if (theStrOrFile->theStrPos <= 0)
				return EOF;

			// Decrement theStrPos, then replace the character in theStr at that position with theChar
			charToReturn = theStrOrFile->theStr[--(theStrOrFile->theStrPos)] = theChar;
		}
	}

	return charToReturn;
}

/********************************************************************
 sf_fgets()
 Order of parameters matches stdio fgets().

 First param is the string to populate, second param
 is the max number of characters to read, and third param is the pointer to the
 string-or-file container from which we wish to read count characters.

 Like fgets() in stdio, this function doesn't check that enough memory
 is allocated for str to contain (count - 1) characters.

 Like fgets() in stdio, on success the pointer to the buffer is returned.
 On failure, NULL is returned.
 ********************************************************************/
char * sf_fgets(char *str, int count, strOrFileP theStrOrFile)
{
int numCharsRead = -1;

	if (str == NULL || count < 0 || theStrOrFile == NULL)
		return NULL;
	
	if (theStrOrFile->pFile != NULL)
	{
		return fgets(str, count, theStrOrFile->pFile);
	}
	else if (theStrOrFile->theStr != NULL && theStrOrFile->theStr[theStrOrFile->theStrPos] != '\0')
	{
		strncpy(str, theStrOrFile->theStr + theStrOrFile->theStrPos, count);
		str[count - 1] = '\0';
		// Handles \n and \r\n
		char *findDelim = strchr(str, '\n');
		if (findDelim != NULL)
			findDelim[1] = '\0';
		// Handles \r
		else
		{
			findDelim = strchr(str, '\r');
			if (findDelim != NULL)
				findDelim[1] = '\0';
		}

		theStrOrFile->theStrPos += strlen(str);

		return str;
	}

	return NULL;
}

/********************************************************************
 sf_fputs()
 Order of parameters matches stdio fputs().

 First param is the string to append, and the second param is the
 string-or-file container to which we wish to append.

 On success, returns the number of characters written.
<<<<<<< HEAD
 On failure, returns EOF. TODO: should we set error code?
=======
 On failure, returns EOF.
>>>>>>> 4533119e
 ********************************************************************/
int sf_fputs(char *strToWrite, strOrFileP theStrOrFile)
{
	int outputLen = EOF;

	if (strToWrite == NULL || theStrOrFile == NULL)
		return outputLen;

	int lenOfStringToPuts = strlen(strToWrite);
	if (theStrOrFile->pFile != NULL)
		outputLen = fputs(strToWrite, theStrOrFile->pFile);
	else if (theStrOrFile->theStr != NULL)
	{
		// Want to be able to contain the original theStr contents, the strToWrite, and a null terminator (added by strcat)
		theStrOrFile->theStr = realloc(theStrOrFile->theStr, (strlen(theStrOrFile->theStr) + lenOfStringToPuts + 1) * sizeof(char));
		if (theStrOrFile->theStr == NULL)
			return outputLen;
		strcat(theStrOrFile->theStr, strToWrite);
		theStrOrFile->theStrPos += lenOfStringToPuts;
		outputLen = lenOfStringToPuts;
	}

	return outputLen;
}

/********************************************************************
 sf_getTheStr()
 Returns the char * stored int he string-or-file container, if any
 (i.e. will be NULL if the string-or-file container is meant to contain
 a FILE *).
 ********************************************************************/
char * sf_getTheStr(strOrFileP theStrOrFile)
{
	return theStrOrFile->theStr;
}

/********************************************************************
 sf_Free()
 Receives a pointer-pointer to a string-or-file container.
 Sets the pointers to theStr and pFile to NULL, then uses the 
 indirection operator to free the string-or-file container and set the
 pointer to NULL.
 ********************************************************************/
void sf_Free(strOrFileP *pStrOrFile)
{
	if (pStrOrFile != NULL && (*pStrOrFile) != NULL)
	{
		(*pStrOrFile)->theStr = NULL;
		(*pStrOrFile)->pFile = NULL;
		(*pStrOrFile)->theStrPos = 0;

		free(*pStrOrFile);
		(*pStrOrFile) = NULL;
	}
}<|MERGE_RESOLUTION|>--- conflicted
+++ resolved
@@ -153,11 +153,7 @@
  string-or-file container to which we wish to append.
 
  On success, returns the number of characters written.
-<<<<<<< HEAD
- On failure, returns EOF. TODO: should we set error code?
-=======
  On failure, returns EOF.
->>>>>>> 4533119e
  ********************************************************************/
 int sf_fputs(char *strToWrite, strOrFileP theStrOrFile)
 {
